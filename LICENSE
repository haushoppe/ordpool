--- conflicted
+++ resolved
@@ -1,13 +1,8 @@
-<<<<<<< HEAD
-Ordpool is a fork of 'The Mempool Open Source Project'
+Ordpool is a fork of 'The Mempool Open Source Project®'
 Copyright (c) 2023 HAUS HOPPE / Johannes Hoppe
 
-The Mempool Open Source Project
-Copyright (c) 2019-2023 The Mempool Open Source Project Developers
-=======
 The Mempool Open Source Project®
 Copyright (c) 2019-2023 Mempool Space K.K. and other shadowy super-coders
->>>>>>> 91fad7ff
 
 This program is free software; you can redistribute it and/or modify it under
 the terms of the GNU Affero General Public License as published by the Free
