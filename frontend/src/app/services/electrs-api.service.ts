import { Inject, Injectable, Injector, forwardRef } from '@angular/core';
import { HttpClient, HttpParams } from '@angular/common/http';
<<<<<<< HEAD
import { Observable, from, of, switchMap, tap } from 'rxjs';
=======
import { BehaviorSubject, Observable, catchError, filter, from, of, shareReplay, switchMap, take, tap } from 'rxjs';
>>>>>>> 91fad7ff
import { Transaction, Address, Outspend, Recent, Asset, ScriptHash } from '../interfaces/electrs.interface';
import { StateService } from './state.service';
import { BlockExtended } from '../interfaces/node-api.interface';
import { calcScriptHash$ } from '../bitcoin.utils';
import { environment } from 'src/environments/environment';
import { DigitalArtifactsFetcherService } from './ordinals/digital-artifacts-fetcher.service';

@Injectable({
  providedIn: 'root'
})
export class ElectrsApiService {
  private apiBaseUrl: string; // base URL is protocol, hostname, and port
  private apiBasePath: string; // network path is /testnet, etc. or '' for mainnet

  private requestCache = new Map<string, { subject: BehaviorSubject<any>, expiry: number }>;

  constructor(
    private httpClient: HttpClient,
    private stateService: StateService,
    private injector: Injector) {
    // HACK
    // this.apiBaseUrl = ''; // use relative URL by default
    this.apiBaseUrl = environment.apiBaseUrl;

    if (!stateService.isBrowser) { // except when inside AU SSR process
      this.apiBaseUrl = this.stateService.env.NGINX_PROTOCOL + '://' + this.stateService.env.NGINX_HOSTNAME + ':' + this.stateService.env.NGINX_PORT;
    }
    this.apiBasePath = ''; // assume mainnet by default
    this.stateService.networkChanged$.subscribe((network) => {
      if (network === 'bisq') {
        network = '';
      }
      this.apiBasePath = network ? '/' + network : '';
    });
  }

  private generateCacheKey(functionName: string, params: any[]): string {
    return functionName + JSON.stringify(params);
  }

  // delete expired cache entries
  private cleanExpiredCache(): void {
    this.requestCache.forEach((value, key) => {
      if (value.expiry < Date.now()) {
        this.requestCache.delete(key);
      }
    });
  }

  cachedRequest<T, F extends (...args: any[]) => Observable<T>>(
    apiFunction: F,
    expireAfter: number, // in ms
    ...params: Parameters<F>
  ): Observable<T> {
    this.cleanExpiredCache();

    const cacheKey = this.generateCacheKey(apiFunction.name, params);
    if (!this.requestCache.has(cacheKey)) {
      const subject = new BehaviorSubject<T | null>(null);
      this.requestCache.set(cacheKey, { subject, expiry: Date.now() + expireAfter });

      apiFunction.bind(this)(...params).pipe(
        tap(data => {
          subject.next(data as T);
        }),
        catchError((error) => {
          subject.error(error);
          return of(null);
        }),
        shareReplay(1),
      ).subscribe();
    }

    return this.requestCache.get(cacheKey).subject.asObservable().pipe(filter(val => val !== null), take(1));
  }

  getBlock$(hash: string): Observable<BlockExtended> {
    return this.httpClient.get<BlockExtended>(this.apiBaseUrl + this.apiBasePath + '/api/block/' + hash);
  }

  listBlocks$(height?: number): Observable<BlockExtended[]> {
    return this.httpClient.get<BlockExtended[]>(this.apiBaseUrl + this.apiBasePath + '/api/blocks/' + (height || ''));
  }

  getTransaction$(txId: string): Observable<Transaction> {
    return this.httpClient.get<Transaction>(this.apiBaseUrl + this.apiBasePath + '/api/tx/' + txId);
  }

  getRecentTransaction$(): Observable<Recent[]> {
    return this.httpClient.get<Recent[]>(this.apiBaseUrl + this.apiBasePath + '/api/mempool/recent');
  }

  getOutspend$(hash: string, vout: number): Observable<Outspend> {
    return this.httpClient.get<Outspend>(this.apiBaseUrl + this.apiBasePath + '/api/tx/' + hash + '/outspend/' + vout);
  }

  getOutspends$(hash: string): Observable<Outspend[]> {
    return this.httpClient.get<Outspend[]>(this.apiBaseUrl + this.apiBasePath + '/api/tx/' + hash + '/outspends');
  }

<<<<<<< HEAD
  /**
   * Returns a list of transactions in the block (up to 25 transactions beginning at start_index).
   * Transactions returned here do not have the status field, since all the transactions share the same block and confirmation status.
   */
=======
  getOutspendsBatched$(txids: string[]): Observable<Outspend[][]> {
    let params = new HttpParams();
    params = params.append('txids', txids.join(','));
    return this.httpClient.get<Outspend[][]>(this.apiBaseUrl + this.apiBasePath + '/api/txs/outspends', { params });
  }

>>>>>>> 91fad7ff
  getBlockTransactions$(hash: string, index: number = 0): Observable<Transaction[]> {
    const digitalArtifactsFetcher = this.injector.get(DigitalArtifactsFetcherService);
    return this.httpClient.get<Transaction[]>(this.apiBaseUrl + this.apiBasePath + '/api/block/' + hash + '/txs/' + index).pipe(
      // HACK
      tap(transactions => digitalArtifactsFetcher.addTransactions(transactions))
    );
  }

  getBlockHashFromHeight$(height: number): Observable<string> {
    return this.httpClient.get(this.apiBaseUrl + this.apiBasePath + '/api/block-height/' + height, {responseType: 'text'});
  }

  getAddress$(address: string): Observable<Address> {
    return this.httpClient.get<Address>(this.apiBaseUrl + this.apiBasePath + '/api/address/' + address);
  }

  getPubKeyAddress$(pubkey: string): Observable<Address> {
    const scriptpubkey = (pubkey.length === 130 ? '41' : '21') + pubkey + 'ac';
    return this.getScriptHash$(scriptpubkey).pipe(
      switchMap((scripthash: ScriptHash) => {
        return of({
          ...scripthash,
          address: pubkey,
          is_pubkey: true,
        });
      })
    );
  }

  getScriptHash$(script: string): Observable<ScriptHash> {
    return from(calcScriptHash$(script)).pipe(
      switchMap(scriptHash => this.httpClient.get<ScriptHash>(this.apiBaseUrl + this.apiBasePath + '/api/scripthash/' + scriptHash))
    );
  }

  getAddressTransactions$(address: string,  txid?: string): Observable<Transaction[]> {
    let params = new HttpParams();
    if (txid) {
      params = params.append('after_txid', txid);
    }
    return this.httpClient.get<Transaction[]>(this.apiBaseUrl + this.apiBasePath + '/api/address/' + address + '/txs', { params });
  }

  getScriptHashTransactions$(script: string,  txid?: string): Observable<Transaction[]> {
    let params = new HttpParams();
    if (txid) {
      params = params.append('after_txid', txid);
    }
    return from(calcScriptHash$(script)).pipe(
      switchMap(scriptHash => this.httpClient.get<Transaction[]>(this.apiBaseUrl + this.apiBasePath + '/api/scripthash/' + scriptHash + '/txs', { params })),
    );
  }

  getAsset$(assetId: string): Observable<Asset> {
    return this.httpClient.get<Asset>(this.apiBaseUrl + this.apiBasePath + '/api/asset/' + assetId);
  }

  getAssetTransactions$(assetId: string): Observable<Transaction[]> {
    return this.httpClient.get<Transaction[]>(this.apiBaseUrl + this.apiBasePath + '/api/asset/' + assetId + '/txs');
  }

  getAssetTransactionsFromHash$(assetId: string, txid: string): Observable<Transaction[]> {
    return this.httpClient.get<Transaction[]>(this.apiBaseUrl + this.apiBasePath + '/api/asset/' + assetId + '/txs/chain/' + txid);
  }

  getAddressesByPrefix$(prefix: string): Observable<string[]> {
    if (prefix.toLowerCase().indexOf('bc1') === 0) {
      prefix = prefix.toLowerCase();
    }
    return this.httpClient.get<string[]>(this.apiBaseUrl + this.apiBasePath + '/api/address-prefix/' + prefix);
  }
}<|MERGE_RESOLUTION|>--- conflicted
+++ resolved
@@ -1,10 +1,6 @@
 import { Inject, Injectable, Injector, forwardRef } from '@angular/core';
 import { HttpClient, HttpParams } from '@angular/common/http';
-<<<<<<< HEAD
-import { Observable, from, of, switchMap, tap } from 'rxjs';
-=======
 import { BehaviorSubject, Observable, catchError, filter, from, of, shareReplay, switchMap, take, tap } from 'rxjs';
->>>>>>> 91fad7ff
 import { Transaction, Address, Outspend, Recent, Asset, ScriptHash } from '../interfaces/electrs.interface';
 import { StateService } from './state.service';
 import { BlockExtended } from '../interfaces/node-api.interface';
@@ -105,19 +101,16 @@
     return this.httpClient.get<Outspend[]>(this.apiBaseUrl + this.apiBasePath + '/api/tx/' + hash + '/outspends');
   }
 
-<<<<<<< HEAD
-  /**
-   * Returns a list of transactions in the block (up to 25 transactions beginning at start_index).
-   * Transactions returned here do not have the status field, since all the transactions share the same block and confirmation status.
-   */
-=======
   getOutspendsBatched$(txids: string[]): Observable<Outspend[][]> {
     let params = new HttpParams();
     params = params.append('txids', txids.join(','));
     return this.httpClient.get<Outspend[][]>(this.apiBaseUrl + this.apiBasePath + '/api/txs/outspends', { params });
   }
 
->>>>>>> 91fad7ff
+  /**
+   * Returns a list of transactions in the block (up to 25 transactions beginning at start_index).
+   * Transactions returned here do not have the status field, since all the transactions share the same block and confirmation status.
+   */
   getBlockTransactions$(hash: string, index: number = 0): Observable<Transaction[]> {
     const digitalArtifactsFetcher = this.injector.get(DigitalArtifactsFetcherService);
     return this.httpClient.get<Transaction[]>(this.apiBaseUrl + this.apiBasePath + '/api/block/' + hash + '/txs/' + index).pipe(
