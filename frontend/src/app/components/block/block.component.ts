import { Component, OnInit, OnDestroy, ViewChildren, QueryList } from '@angular/core';
import { Location } from '@angular/common';
import { ActivatedRoute, ParamMap, Router } from '@angular/router';
import { ElectrsApiService } from '../../services/electrs-api.service';
import { switchMap, tap, throttleTime, catchError, map, shareReplay, startWith } from 'rxjs/operators';
import { Transaction, Vout } from '../../interfaces/electrs.interface';
import { Observable, of, Subscription, asyncScheduler, EMPTY, combineLatest, forkJoin } from 'rxjs';
import { StateService } from '../../services/state.service';
import { SeoService } from '../../services/seo.service';
import { WebsocketService } from '../../services/websocket.service';
import { RelativeUrlPipe } from '../../shared/pipes/relative-url/relative-url.pipe';
import { BlockAudit, BlockExtended, TransactionStripped } from '../../interfaces/node-api.interface';
import { ApiService } from '../../services/api.service';
import { BlockOverviewGraphComponent } from '../../components/block-overview-graph/block-overview-graph.component';
import { detectWebGL } from '../../shared/graphs.utils';
import { seoDescriptionNetwork } from '../../shared/common.utils';
import { PriceService, Price } from '../../services/price.service';
import { CacheService } from '../../services/cache.service';
import { HiroApiService } from '../../services/ordinals/hiro-api.service';

@Component({
  selector: 'app-block',
  templateUrl: './block.component.html',
  styleUrls: ['./block.component.scss'],
  styles: [`
    .loadingGraphs {
      position: absolute;
      top: 50%;
      left: calc(50% - 15px);
      z-index: 100;
    }
  `],
})
export class BlockComponent implements OnInit, OnDestroy {
  network = '';
  block: BlockExtended;
  blockAudit: BlockAudit = undefined;
  blockHeight: number;
  lastBlockHeight: number;
  nextBlockHeight: number;
  blockHash: string;
  isLoadingBlock = true;
  latestBlock: BlockExtended;
  latestBlocks: BlockExtended[] = [];
  transactions: Transaction[];
  isLoadingTransactions = true;
  strippedTransactions: TransactionStripped[];
  overviewTransitionDirection: string;
  isLoadingOverview = true;
  error: any;
  blockSubsidy: number;
  fees: number;
  paginationMaxSize: number;
  page = 1;
  itemsPerPage: number;
  txsLoadingStatus$: Observable<number>;
  showDetails = false;
  showPreviousBlocklink = true;
  showNextBlocklink = true;
  transactionsError: any = null;
  overviewError: any = null;
  webGlEnabled = true;
  auditSupported: boolean = this.stateService.env.AUDIT && this.stateService.env.BASE_MODULE === 'mempool' && this.stateService.env.MINING_DASHBOARD === true;
  auditModeEnabled: boolean = !this.stateService.hideAudit.value;
  auditAvailable = true;
  showAudit: boolean;
  isMobile = window.innerWidth <= 767.98;
  hoverTx: string;
  numMissing: number = 0;
  numUnexpected: number = 0;
  mode: 'projected' | 'actual' = 'projected';

  transactionSubscription: Subscription;
  overviewSubscription: Subscription;
  auditSubscription: Subscription;
  keyNavigationSubscription: Subscription;
  blocksSubscription: Subscription;
  cacheBlocksSubscription: Subscription;
  networkChangedSubscription: Subscription;
  queryParamsSubscription: Subscription;
  nextBlockSubscription: Subscription = undefined;
  nextBlockSummarySubscription: Subscription = undefined;
  nextBlockTxListSubscription: Subscription = undefined;
  timeLtrSubscription: Subscription;
  timeLtr: boolean;
  childChangeSubscription: Subscription;
  auditPrefSubscription: Subscription;

  priceSubscription: Subscription;
  blockConversion: Price;

  @ViewChildren('blockGraphProjected') blockGraphProjected: QueryList<BlockOverviewGraphComponent>;
  @ViewChildren('blockGraphActual') blockGraphActual: QueryList<BlockOverviewGraphComponent>;

  constructor(
    private route: ActivatedRoute,
    private location: Location,
    private router: Router,
    private electrsApiService: ElectrsApiService,
    public stateService: StateService,
    private seoService: SeoService,
    private websocketService: WebsocketService,
    private relativeUrlPipe: RelativeUrlPipe,
    private apiService: ApiService,
    private priceService: PriceService,
    private cacheService: CacheService,
    private hiroApiService: HiroApiService
  ) {
    this.webGlEnabled = detectWebGL();
  }

  ngOnInit() {
    this.websocketService.want(['blocks', 'mempool-blocks']);
    this.paginationMaxSize = window.matchMedia('(max-width: 670px)').matches ? 3 : 5;
    this.network = this.stateService.network;
    this.itemsPerPage = this.stateService.env.ITEMS_PER_PAGE;

    this.timeLtrSubscription = this.stateService.timeLtr.subscribe((ltr) => {
      this.timeLtr = !!ltr;
    });

    this.setAuditAvailable(this.auditSupported);

    if (this.auditSupported) {
      this.auditPrefSubscription = this.stateService.hideAudit.subscribe((hide) => {
        this.auditModeEnabled = !hide;
        this.showAudit = this.auditAvailable && this.auditModeEnabled;
      });
    }

    this.txsLoadingStatus$ = this.route.paramMap
      .pipe(
        switchMap(() => this.stateService.loadingIndicators$),
        map((indicators) => indicators['blocktxs-' + this.blockHash] !== undefined ? indicators['blocktxs-' + this.blockHash] : 0)
      );

    this.cacheBlocksSubscription = this.cacheService.loadedBlocks$.subscribe((block) => {
      this.loadedCacheBlock(block);
    });

    this.blocksSubscription = this.stateService.blocks$
      .subscribe((blocks) => {
        this.latestBlock = blocks[0];
        this.latestBlocks = blocks;
        this.setNextAndPreviousBlockLink();

        for (const block of blocks) {
          if (block.id === this.blockHash) {
            this.block = block;
            if (block.extras) {
              block.extras.minFee = this.getMinBlockFee(block);
              block.extras.maxFee = this.getMaxBlockFee(block);
              if (block?.extras?.reward != undefined) {
                this.fees = block.extras.reward / 100000000 - this.blockSubsidy;
              }
            }
          } else if (block.height === this.block?.height) {
            this.block.stale = true;
            this.block.canonical = block.id;
          }
        }
      });

    const block$ = this.route.paramMap.pipe(
      switchMap((params: ParamMap) => {
        const blockHash: string = params.get('id') || '';
        this.block = undefined;
        this.page = 1;
        this.error = undefined;
        this.fees = undefined;

        if (history.state.data && history.state.data.blockHeight) {
          this.blockHeight = history.state.data.blockHeight;
          this.updateAuditAvailableFromBlockHeight(this.blockHeight);
        }

        let isBlockHeight = false;
        if (/^[0-9]+$/.test(blockHash)) {
          isBlockHeight = true;
          this.stateService.markBlock$.next({ blockHeight: parseInt(blockHash, 10)});
        } else {
          this.blockHash = blockHash;
        }
        document.body.scrollTo(0, 0);

        if (history.state.data && history.state.data.block) {
          this.blockHeight = history.state.data.block.height;
          this.updateAuditAvailableFromBlockHeight(this.blockHeight);
          return of(history.state.data.block);
        } else {
          this.isLoadingBlock = true;
          this.isLoadingOverview = true;

          let blockInCache: BlockExtended;
          if (isBlockHeight) {
            blockInCache = this.latestBlocks.find((block) => block.height === parseInt(blockHash, 10));
            if (blockInCache) {
              return of(blockInCache);
            }
            return this.electrsApiService.getBlockHashFromHeight$(parseInt(blockHash, 10))
              .pipe(
                switchMap((hash) => {
                  this.blockHash = hash;
                  this.location.replaceState(
                    this.router.createUrlTree([(this.network ? '/' + this.network : '') + '/block/', hash]).toString()
                  );
                  this.seoService.updateCanonical(this.location.path());
                  return this.apiService.getBlock$(hash).pipe(
                    catchError((err) => {
                      this.error = err;
                      this.isLoadingBlock = false;
                      this.isLoadingOverview = false;
                      this.seoService.logSoft404();
                      return EMPTY;
                    })
                  );
                }),
                catchError((err) => {
                  this.error = err;
                  this.isLoadingBlock = false;
                  this.isLoadingOverview = false;
                  this.seoService.logSoft404();
                  return EMPTY;
                }),
              );
          }

          blockInCache = this.latestBlocks.find((block) => block.id === this.blockHash);
          if (blockInCache) {
            return of(blockInCache);
          }

          return this.apiService.getBlock$(blockHash).pipe(
            catchError((err) => {
              this.error = err;
              this.isLoadingBlock = false;
              this.isLoadingOverview = false;
              this.seoService.logSoft404();
              return EMPTY;
            })
          );
        }
      }),
      tap((block: BlockExtended) => {
        if (block.height > 0) {
          // Preload previous block summary (execute the http query so the response will be cached)
          this.unsubscribeNextBlockSubscriptions();
          setTimeout(() => {
            this.nextBlockSubscription = this.apiService.getBlock$(block.previousblockhash).subscribe();
            this.nextBlockTxListSubscription = this.electrsApiService.getBlockTransactions$(block.previousblockhash).subscribe();
            if (this.auditSupported) {
              this.apiService.getBlockAudit$(block.previousblockhash);
            }
          }, 100);
        }
        this.updateAuditAvailableFromBlockHeight(block.height);
        this.block = block;
        if (block.extras) {
          block.extras.minFee = this.getMinBlockFee(block);
          block.extras.maxFee = this.getMaxBlockFee(block);
        }
        this.blockHeight = block.height;
        this.lastBlockHeight = this.blockHeight;
        this.nextBlockHeight = block.height + 1;
        this.setNextAndPreviousBlockLink();

        this.seoService.setTitle($localize`:@@block.component.browser-title:Block ${block.height}:BLOCK_HEIGHT:: ${block.id}:BLOCK_ID:`);
        if( this.stateService.network === 'liquid' || this.stateService.network === 'liquidtestnet' ) {
          this.seoService.setDescription($localize`:@@meta.description.liquid.block:See size, weight, fee range, included transactions, and more for Liquid${seoDescriptionNetwork(this.stateService.network)} block ${block.height}:BLOCK_HEIGHT: (${block.id}:BLOCK_ID:).`);
        } else {
          this.seoService.setDescription($localize`:@@meta.description.bitcoin.block:See size, weight, fee range, included transactions, audit (expected v actual), and more for Bitcoin${seoDescriptionNetwork(this.stateService.network)} block ${block.height}:BLOCK_HEIGHT: (${block.id}:BLOCK_ID:).`);
        }
        this.isLoadingBlock = false;
        this.setBlockSubsidy();
        if (block?.extras?.reward !== undefined) {
          this.fees = block.extras.reward / 100000000 - this.blockSubsidy;
        }
        this.stateService.markBlock$.next({ blockHeight: this.blockHeight });
        this.isLoadingTransactions = true;
        this.transactions = null;
        this.transactionsError = null;
        this.isLoadingOverview = true;
        this.overviewError = null;

        const cachedBlock = this.cacheService.getCachedBlock(block.height);
        if (!cachedBlock) {
          this.cacheService.loadBlock(block.height);
        } else {
          this.loadedCacheBlock(cachedBlock);
        }
      }),
      throttleTime(300, asyncScheduler, { leading: true, trailing: true }),
      shareReplay(1)
    );
    this.transactionSubscription = block$.pipe(
      switchMap((block) => this.electrsApiService.getBlockTransactions$(block.id)
        .pipe(
          catchError((err) => {
            this.transactionsError = err;
            return of([]);
        }))
      ),
    )
    .subscribe((transactions: Transaction[]) => {
      if (this.fees === undefined && transactions[0]) {
        this.fees = transactions[0].vout.reduce((acc: number, curr: Vout) => acc + curr.value, 0) / 100000000 - this.blockSubsidy;
      }
      this.transactions = transactions;
      this.isLoadingTransactions = false;
    },
    (error) => {
      this.error = error;
      this.isLoadingBlock = false;
      this.isLoadingOverview = false;
    });

    this.overviewSubscription = block$.pipe(
      switchMap((block) => {
        return forkJoin([
          this.apiService.getStrippedBlockTransactions$(block.id)
            .pipe(
              catchError((err) => {
                this.overviewError = err;
                return of(null);
              })
            ),
          !this.isAuditAvailableFromBlockHeight(block.height) ? of(null) : this.apiService.getBlockAudit$(block.id)
            .pipe(
              catchError((err) => {
                this.overviewError = err;
                return of(null);
              })
<<<<<<< HEAD
            )
        ]).pipe(

          // HACK
          tap(([transactions, blockAudit]) => {
            this.hiroApiService.fetchAndCacheBlock(block.id, transactions);
          })
        );
=======
            ),
          this.stateService.env.ACCELERATOR === true && block.height > 819500 ? this.apiService.getAccelerationHistory$({ blockHash: block.id }) : of([])
        ]);
>>>>>>> 91fad7ff
      })
    )
    .subscribe(([transactions, blockAudit, accelerations]) => {
      if (transactions) {
        this.strippedTransactions = transactions;
      } else {
        this.strippedTransactions = [];
      }

      const acceleratedInBlock = {};
      for (const acc of accelerations) {
        acceleratedInBlock[acc.txid] = acc;
      }
      for (const tx of transactions) {
        if (acceleratedInBlock[tx.txid]) {
          tx.acc = true;
        }
      }

      this.blockAudit = null;
      if (transactions && blockAudit) {
        const inTemplate = {};
        const inBlock = {};
        const isAdded = {};
        const isCensored = {};
        const isMissing = {};
        const isSelected = {};
        const isFresh = {};
        const isSigop = {};
        const isRbf = {};
        const isAccelerated = {};
        this.numMissing = 0;
        this.numUnexpected = 0;

        if (blockAudit?.template) {
          for (const tx of blockAudit.template) {
            inTemplate[tx.txid] = true;
            if (tx.acc) {
              isAccelerated[tx.txid] = true;
            }
          }
          for (const tx of transactions) {
            inBlock[tx.txid] = true;
          }
          for (const txid of blockAudit.addedTxs) {
            isAdded[txid] = true;
          }
          for (const txid of blockAudit.missingTxs) {
            isCensored[txid] = true;
          }
          for (const txid of blockAudit.freshTxs || []) {
            isFresh[txid] = true;
          }
          for (const txid of blockAudit.sigopTxs || []) {
            isSigop[txid] = true;
          }
          for (const txid of blockAudit.fullrbfTxs || []) {
            isRbf[txid] = true;
          }
          for (const txid of blockAudit.acceleratedTxs || []) {
            isAccelerated[txid] = true;
          }
          // set transaction statuses
          for (const tx of blockAudit.template) {
            tx.context = 'projected';
            if (isCensored[tx.txid]) {
              tx.status = 'censored';
            } else if (inBlock[tx.txid]) {
              tx.status = 'found';
            } else {
              if (isFresh[tx.txid]) {
                if (tx.rate - (tx.fee / tx.vsize) >= 0.1) {
                  tx.status = 'freshcpfp';
                } else {
                  tx.status = 'fresh';
                }
              } else if (isSigop[tx.txid]) {
                tx.status = 'sigop';
              } else if (isRbf[tx.txid]) {
                tx.status = 'rbf';
              } else {
                tx.status = 'missing';
              }
              isMissing[tx.txid] = true;
              this.numMissing++;
            }
            if (isAccelerated[tx.txid]) {
              tx.status = 'accelerated';
            }
          }
          for (const [index, tx] of transactions.entries()) {
            tx.context = 'actual';
            if (index === 0) {
              tx.status = null;
            } else if (isAdded[tx.txid]) {
              tx.status = 'added';
            } else if (inTemplate[tx.txid]) {
              tx.status = 'found';
            } else if (isRbf[tx.txid]) {
              tx.status = 'rbf';
            } else {
              tx.status = 'selected';
              isSelected[tx.txid] = true;
              this.numUnexpected++;
            }
            if (isAccelerated[tx.txid]) {
              tx.status = 'accelerated';
            }
          }
          for (const tx of transactions) {
            inBlock[tx.txid] = true;
          }

          blockAudit.feeDelta = blockAudit.expectedFees > 0 ? (blockAudit.expectedFees - this.block.extras.totalFees) / blockAudit.expectedFees : 0;
          blockAudit.weightDelta = blockAudit.expectedWeight > 0 ? (blockAudit.expectedWeight - this.block.weight) / blockAudit.expectedWeight : 0;
          blockAudit.txDelta = blockAudit.template.length > 0 ? (blockAudit.template.length - this.block.tx_count) / blockAudit.template.length : 0;
          this.blockAudit = blockAudit;
          this.setAuditAvailable(true);
        } else {
          this.setAuditAvailable(false);
        }
      } else {
        this.setAuditAvailable(false);
      }

      this.isLoadingOverview = false;
      this.setupBlockGraphs();
    });

    this.networkChangedSubscription = this.stateService.networkChanged$
      .subscribe((network) => this.network = network);

    this.queryParamsSubscription = this.route.queryParams.subscribe((params) => {
      if (params.showDetails === 'true') {
        this.showDetails = true;
      } else {
        this.showDetails = false;
      }
      if (params.view === 'projected') {
        this.mode = 'projected';
      } else {
        this.mode = 'actual';
      }
      this.setupBlockGraphs();
    });

    this.keyNavigationSubscription = this.stateService.keyNavigation$.subscribe((event) => {
      const prevKey = this.timeLtr ? 'ArrowLeft' : 'ArrowRight';
      const nextKey = this.timeLtr ? 'ArrowRight' : 'ArrowLeft';
      if (this.showPreviousBlocklink && event.key === prevKey && this.nextBlockHeight - 2 >= 0) {
        this.navigateToPreviousBlock();
      }
      if (event.key === nextKey) {
        if (this.showNextBlocklink) {
          this.navigateToNextBlock();
        } else {
          this.router.navigate([this.relativeUrlPipe.transform('/mempool-block'), '0']);
        }
      }
    });

    if (this.priceSubscription) {
      this.priceSubscription.unsubscribe();
    }
    this.priceSubscription = block$.pipe(
      switchMap((block) => {
        return this.priceService.getBlockPrice$(block.timestamp).pipe(
          tap((price) => {
            this.blockConversion = price;
          })
        );
      })
    ).subscribe();
  }

  ngAfterViewInit(): void {
    this.childChangeSubscription = combineLatest([this.blockGraphProjected.changes.pipe(startWith(null)), this.blockGraphActual.changes.pipe(startWith(null))]).subscribe(() => {
      this.setupBlockGraphs();
    });
  }

  ngOnDestroy() {
    this.stateService.markBlock$.next({});
    this.transactionSubscription?.unsubscribe();
    this.overviewSubscription?.unsubscribe();
    this.auditSubscription?.unsubscribe();
    this.keyNavigationSubscription?.unsubscribe();
    this.blocksSubscription?.unsubscribe();
    this.cacheBlocksSubscription?.unsubscribe();
    this.networkChangedSubscription?.unsubscribe();
    this.queryParamsSubscription?.unsubscribe();
    this.timeLtrSubscription?.unsubscribe();
    this.auditSubscription?.unsubscribe();
    this.unsubscribeNextBlockSubscriptions();
    this.childChangeSubscription?.unsubscribe();
    this.priceSubscription?.unsubscribe();
  }

  unsubscribeNextBlockSubscriptions() {
    if (this.nextBlockSubscription !== undefined) {
      this.nextBlockSubscription.unsubscribe();
    }
    if (this.nextBlockSummarySubscription !== undefined) {
      this.nextBlockSummarySubscription.unsubscribe();
    }
    if (this.nextBlockTxListSubscription !== undefined) {
      this.nextBlockTxListSubscription.unsubscribe();
    }
  }

  // TODO - Refactor this.fees/this.reward for liquid because it is not
  // used anymore on Bitcoin networks (we use block.extras directly)
  setBlockSubsidy() {
    this.blockSubsidy = 0;
  }

  pageChange(page: number, target: HTMLElement) {
    const start = (page - 1) * this.itemsPerPage;
    this.isLoadingTransactions = true;
    this.transactions = null;
    this.transactionsError = null;
    target.scrollIntoView(); // works for chrome

    this.electrsApiService.getBlockTransactions$(this.block.id, start)
      .pipe(
        catchError((err) => {
          this.transactionsError = err;
          return of([]);
      })
      )
     .subscribe((transactions) => {
        this.transactions = transactions;
        this.isLoadingTransactions = false;
        target.scrollIntoView(); // works for firefox
      });
  }

  toggleShowDetails() {
    if (this.showDetails) {
      this.showDetails = false;
      this.router.navigate([], {
        relativeTo: this.route,
        queryParams: { showDetails: false, view: this.mode },
        queryParamsHandling: 'merge',
        fragment: 'block'
      });
    } else {
      this.showDetails = true;
      this.router.navigate([], {
        relativeTo: this.route,
        queryParams: { showDetails: true, view: this.mode },
        queryParamsHandling: 'merge',
        fragment: 'details'
      });
    }
  }

  hasTaproot(version: number): boolean {
    const versionBit = 2; // Taproot
    return (Number(version) & (1 << versionBit)) === (1 << versionBit);
  }

  displayTaprootStatus(): boolean {
    if (this.stateService.network !== '') {
      return false;
    }
    return this.block && this.block.height > 681393 && (new Date().getTime() / 1000) < 1628640000;
  }

  navigateToPreviousBlock() {
    if (!this.block) {
      return;
    }
    const block = this.latestBlocks.find((b) => b.height === this.nextBlockHeight - 2);
    this.router.navigate([this.relativeUrlPipe.transform('/block/'),
      block ? block.id : this.block.previousblockhash], { state: { data: { block, blockHeight: this.nextBlockHeight - 2 } } });
  }

  navigateToNextBlock() {
    const block = this.latestBlocks.find((b) => b.height === this.nextBlockHeight);
    this.router.navigate([this.relativeUrlPipe.transform('/block/'),
      block ? block.id : this.nextBlockHeight], { state: { data: { block, blockHeight: this.nextBlockHeight } } });
  }

  setNextAndPreviousBlockLink(){
    if (this.latestBlock) {
      if (!this.blockHeight){
        this.showPreviousBlocklink = false;
      } else {
        this.showPreviousBlocklink = true;
      }
      if (this.latestBlock.height && this.latestBlock.height === this.blockHeight) {
        this.showNextBlocklink = false;
      } else {
        this.showNextBlocklink = true;
      }
    }
  }

  setupBlockGraphs(): void {
    if (this.blockAudit || this.strippedTransactions) {
      this.blockGraphProjected.forEach(graph => {
        graph.destroy();
        if (this.isMobile && this.mode === 'actual') {
          graph.setup(this.blockAudit?.transactions || this.strippedTransactions ||  []);
        } else {
          graph.setup(this.blockAudit?.template || []);
        }
      });
      this.blockGraphActual.forEach(graph => {
        graph.destroy();
        graph.setup(this.blockAudit?.transactions || this.strippedTransactions || []);
      });
    }
  }

  onResize(event: any): void {
    const isMobile = event.target.innerWidth <= 767.98;
    const changed = isMobile !== this.isMobile;
    this.isMobile = isMobile;
    this.paginationMaxSize = event.target.innerWidth < 670 ? 3 : 5;

    if (changed) {
      this.changeMode(this.mode);
    }
  }

  changeMode(mode: 'projected' | 'actual'): void {
    this.router.navigate([], {
      relativeTo: this.route,
      queryParams: { showDetails: this.showDetails, view: mode },
      queryParamsHandling: 'merge',
      fragment: 'overview'
    });
  }

  onTxClick(event: { tx: TransactionStripped, keyModifier: boolean }): void {
    const url = new RelativeUrlPipe(this.stateService).transform(`/tx/${event.tx.txid}`);
    if (!event.keyModifier) {
      this.router.navigate([url]);
    } else {
      window.open(url, '_blank');
    }
  }

  onTxHover(txid: string): void {
    if (txid && txid.length) {
      this.hoverTx = txid;
    } else {
      this.hoverTx = null;
    }
  }

  setAuditAvailable(available: boolean): void {
    this.auditAvailable = available;
    this.showAudit = this.auditAvailable && this.auditModeEnabled && this.auditSupported;
  }

  toggleAuditMode(): void {
    this.stateService.hideAudit.next(this.auditModeEnabled);
  }

  updateAuditAvailableFromBlockHeight(blockHeight: number): void {
    if (!this.isAuditAvailableFromBlockHeight(blockHeight)) {
      this.setAuditAvailable(false);
    }
  }

  isAuditAvailableFromBlockHeight(blockHeight: number): boolean {
    if (!this.auditSupported) {
      return false;
    }
    switch (this.stateService.network) {
      case 'testnet':
        if (blockHeight < this.stateService.env.TESTNET_BLOCK_AUDIT_START_HEIGHT) {
          return false;
        }
        break;
      case 'signet':
        if (blockHeight < this.stateService.env.SIGNET_BLOCK_AUDIT_START_HEIGHT) {
          return false;
        }
        break;
      default:
        if (blockHeight < this.stateService.env.MAINNET_BLOCK_AUDIT_START_HEIGHT) {
          return false;
        }
    }
    return true;
  }

  getMinBlockFee(block: BlockExtended): number {
    if (block?.extras?.feeRange) {
      // heuristic to check if feeRange is adjusted for effective rates
      if (block.extras.medianFee === block.extras.feeRange[3]) {
        return block.extras.feeRange[1];
      } else {
        return block.extras.feeRange[0];
      }
    }
    return 0;
  }

  getMaxBlockFee(block: BlockExtended): number {
    if (block?.extras?.feeRange) {
      return block.extras.feeRange[block.extras.feeRange.length - 1];
    }
    return 0;
  }

  loadedCacheBlock(block: BlockExtended): void {
    if (this.block && block.height === this.block.height && block.id !== this.block.id) {
      this.block.stale = true;
      this.block.canonical = block.id;
    }
  }
}<|MERGE_RESOLUTION|>--- conflicted
+++ resolved
@@ -330,8 +330,8 @@
                 this.overviewError = err;
                 return of(null);
               })
-<<<<<<< HEAD
-            )
+            ),
+          this.stateService.env.ACCELERATOR === true && block.height > 819500 ? this.apiService.getAccelerationHistory$({ blockHash: block.id }) : of([])
         ]).pipe(
 
           // HACK
@@ -339,11 +339,6 @@
             this.hiroApiService.fetchAndCacheBlock(block.id, transactions);
           })
         );
-=======
-            ),
-          this.stateService.env.ACCELERATOR === true && block.height > 819500 ? this.apiService.getAccelerationHistory$({ blockHash: block.id }) : of([])
-        ]);
->>>>>>> 91fad7ff
       })
     )
     .subscribe(([transactions, blockAudit, accelerations]) => {
