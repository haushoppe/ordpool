--- conflicted
+++ resolved
@@ -3,12 +3,9 @@
 import { SpriteUpdateParams, Square, Color, ViewUpdateParams } from './sprite-types';
 import { hexToColor } from './utils';
 import BlockScene from './block-scene';
-<<<<<<< HEAD
+import { TransactionStripped } from '../../interfaces/node-api.interface';
 import { DigitalArtifactsFetcherService } from '../../services/ordinals/digital-artifacts-fetcher.service';
 import { DigitalArtifact, ParsedInscription } from 'ordpool-parser';
-=======
-import { TransactionStripped } from '../../interfaces/node-api.interface';
->>>>>>> 91fad7ff
 
 const hoverTransitionTime = 300;
 const defaultHoverColor = hexToColor('1bd8f4');
@@ -238,22 +235,9 @@
     this.dirty = false;
     return performance.now() + hoverTransitionTime;
   }
-<<<<<<< HEAD
-
+
+  /*
   getColor(): Color {
-
-    // HACK
-    if (this.digitalArtifacts === undefined) {
-      // return light gray if parsedInscription is undefined (initial state)
-      return { r: 0.8, g: 0.8, b: 0.8, a: 0.7 };
-    }
-
-    if (this.digitalArtifacts && !this.digitalArtifacts.length) {
-      // return darker gray if parsedInscription is null (no inscription found)
-      return { r: 0.8, g: 0.8, b: 0.8, a: 0.3 };
-    }
-
-
     const rate = this.fee / this.vsize; // color by simple single-tx fee rate
     const feeLevelIndex = feeLevels.findIndex((feeLvl) => Math.max(1, rate) < feeLvl) - 1;
     const feeLevelColor = feeColors[feeLevelIndex] || feeColors[mempoolFeeColors.length - 1];
@@ -296,35 +280,6 @@
           return feeLevelColor;
         }
     }
-  }
-}
-
-function hexToColor(hex: string): Color {
-  return {
-    r: parseInt(hex.slice(0, 2), 16) / 255,
-    g: parseInt(hex.slice(2, 4), 16) / 255,
-    b: parseInt(hex.slice(4, 6), 16) / 255,
-    a: 1
-  };
-}
-
-function desaturate(color: Color, amount: number): Color {
-  const gray = (color.r + color.g + color.b) / 6;
-  return {
-    r: color.r + ((gray - color.r) * amount),
-    g: color.g + ((gray - color.g) * amount),
-    b: color.b + ((gray - color.b) * amount),
-    a: color.a,
-  };
-}
-
-function darken(color: Color, amount: number): Color {
-  return {
-    r: color.r * amount,
-    g: color.g * amount,
-    b: color.b * amount,
-    a: color.a,
-  }
-=======
->>>>>>> 91fad7ff
+    */
+  }
 }