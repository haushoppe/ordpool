<div
  #tooltip
  class="block-overview-tooltip"
  [class.clickable]="clickable"
  [style.visibility]="tx ? 'visible' : 'hidden'"
  [style.left]="tooltipPosition.x + 'px'"
  [style.top]="tooltipPosition.y + 'px'"
>
  <table>
    <tbody>
      <tr>
        <td class="td-width" i18n="shared.transaction">Transaction</td>
        <td>
          <a [routerLink]="['/tx/' | relativeUrl, txid]">{{ txid | shortenString : 16}}</a>
        </td>
      </tr>
      <tr>
        <td class="td-width" i18n="dashboard.latest-transactions.amount">Amount</td>
        <td><app-amount [blockConversion]="blockConversion" [satoshis]="value" [noFiat]="true"></app-amount></td>
      </tr>
      <tr>
        <td class="td-width" i18n="transaction.fee|Transaction fee">Fee</td>
        <td>{{ fee | number }} <span class="symbol" i18n="shared.sat|sat">sat</span> &nbsp; <span class="fiat"><app-fiat [blockConversion]="blockConversion" [value]="fee"></app-fiat></span></td>
      </tr>
      <tr>
        <td class="td-width" i18n="transaction.fee-rate|Transaction fee rate">Fee rate</td>
        <td>
          <app-fee-rate [fee]="feeRate"></app-fee-rate>
        </td>
      </tr>
      <tr *ngIf="effectiveRate && effectiveRate !== feeRate">
        <td *ngIf="!this.acceleration" class="td-width" i18n="transaction.effective-fee-rate|Effective transaction fee rate">Effective fee rate</td>
        <td *ngIf="this.acceleration" class="td-width" i18n="transaction.effective-fee-rate|Effective transaction fee rate">Accelerated fee rate</td>
        <td>
          <app-fee-rate [fee]="effectiveRate"></app-fee-rate>
        </td>
      </tr>
      <tr *only-vsize>
        <td class="td-width" i18n="transaction.vsize|Transaction Virtual Size">Virtual size</td>
        <td [innerHTML]="'&lrm;' + (vsize | vbytes: 2)"></td>
      </tr>
      <tr *only-weight>
        <td class="td-width" i18n="transaction.weight|Transaction Weight">Weight</td>
        <td [innerHTML]="'&lrm;' + ((vsize * 4) | wuBytes: 2)"></td>
      </tr>
      <tr *ngIf="auditEnabled && tx && tx.status && tx.status.length">
        <td class="td-width" i18n="transaction.audit-status">Audit status</td>
        <ng-container [ngSwitch]="tx?.status">
          <td *ngSwitchCase="'found'"><span class="badge badge-success" i18n="transaction.audit.match">Match</span></td>
          <td *ngSwitchCase="'censored'"><span class="badge badge-danger" i18n="transaction.audit.removed">Removed</span></td>
          <td *ngSwitchCase="'missing'"><span class="badge badge-warning" i18n="transaction.audit.marginal">Marginal fee rate</span></td>
          <td *ngSwitchCase="'sigop'"><span class="badge badge-warning" i18n="transaction.audit.sigop">High sigop count</span></td>
          <td *ngSwitchCase="'fresh'"><span class="badge badge-warning" i18n="transaction.audit.recently-broadcasted">Recently broadcasted</span></td>
          <td *ngSwitchCase="'freshcpfp'"><span class="badge badge-warning" i18n="transaction.audit.recently-cpfped">Recently CPFP'd</span></td>
          <td *ngSwitchCase="'added'"><span class="badge badge-warning" i18n="transaction.audit.added">Added</span></td>
          <td *ngSwitchCase="'selected'"><span class="badge badge-warning" i18n="transaction.audit.marginal">Marginal fee rate</span></td>
          <td *ngSwitchCase="'rbf'"><span class="badge badge-warning" i18n="transaction.audit.conflicting">Conflicting</span></td>
          <td *ngSwitchCase="'accelerated'"><span class="badge badge-accelerated" i18n="transaction.audit.accelerated">Accelerated</span></td>
        </ng-container>
      </tr>
<<<<<<< HEAD

      <!-- HACK -->
      <tr >
        <td class="td-width" colspan="2">Digital Artifacts</td>
      </tr>
      <tr>
        <td class="text-center" *ngIf="{ digitalArtifacts: digitalArtifacts$ | async } as i"  colspan="2" style="height: 220px;">

          <ng-container *ngIf="i.digitalArtifacts === undefined">
            Loading...
          </ng-container>

          <ng-container *ngIf="i.digitalArtifacts && !i.digitalArtifacts.length">
            None
          </ng-container>

          <div class="text-left" style="width: 300px;" *ngIf="i.digitalArtifacts && i.digitalArtifacts.length">
            <app-digital-artifact-viewer
              [showDetails]="false"
              [digitalArtifact]="i.digitalArtifacts[0]"
            />
            <div *ngIf="i.digitalArtifacts.length > 1">
              + {{ i.digitalArtifacts.length - 1 }} more digital artifacts
            </div>
          </div>

        </td>
      </tr>

=======
      <tr *ngIf="!auditEnabled && tx && tx.status === 'accelerated'">
        <td class="td-width"></td>
        <td><span class="badge badge-accelerated" i18n="transaction.audit.accelerated">Accelerated</span></td>
      </tr>
>>>>>>> 91fad7ff
    </tbody>
  </table>
</div><|MERGE_RESOLUTION|>--- conflicted
+++ resolved
@@ -58,7 +58,13 @@
           <td *ngSwitchCase="'accelerated'"><span class="badge badge-accelerated" i18n="transaction.audit.accelerated">Accelerated</span></td>
         </ng-container>
       </tr>
-<<<<<<< HEAD
+      
+      <!--
+      <tr *ngIf="!auditEnabled && tx && tx.status === 'accelerated'">
+        <td class="td-width"></td>
+        <td><span class="badge badge-accelerated" i18n="transaction.audit.accelerated">Accelerated</span></td>
+      </tr>
+      -->
 
       <!-- HACK -->
       <tr >
@@ -88,12 +94,6 @@
         </td>
       </tr>
 
-=======
-      <tr *ngIf="!auditEnabled && tx && tx.status === 'accelerated'">
-        <td class="td-width"></td>
-        <td><span class="badge badge-accelerated" i18n="transaction.audit.accelerated">Accelerated</span></td>
-      </tr>
->>>>>>> 91fad7ff
     </tbody>
   </table>
 </div>