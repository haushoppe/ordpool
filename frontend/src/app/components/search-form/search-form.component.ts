--- conflicted
+++ resolved
@@ -37,21 +37,13 @@
     }
   }
 
-<<<<<<< HEAD
-  regexAddress = /^([a-km-zA-HJ-NP-Z1-9]{26,35}|[a-km-zA-HJ-NP-Z1-9]{80}|[A-z]{2,5}1[a-zA-HJ-NP-Z0-9]{39,59}|04[a-fA-F0-9]{128}|(02|03)[a-fA-F0-9]{64})$/;
-  regexBlockhash = /^[0]{8}[a-fA-F0-9]{56}$/;
-  regexTransaction = /^([a-fA-F0-9]{64})(:\d+)?$/;
-  regexInscription = /^([a-fA-F0-9]{64}i\d+)?$/;
-  regexBlockheight = /^[0-9]{1,9}$/;
-=======
   regexAddress = getRegex('address', 'mainnet'); // Default to mainnet
   regexBlockhash = getRegex('blockhash', 'mainnet');
   regexTransaction = getRegex('transaction');
   regexBlockheight = getRegex('blockheight');
   regexDate = getRegex('date');
   regexUnixTimestamp = getRegex('timestamp');
-
->>>>>>> 91fad7ff
+  regexInscription = /^([a-fA-F0-9]{64}i\d+)?$/;
   focus$ = new Subject<string>();
   click$ = new Subject<string>();
 
@@ -76,9 +68,6 @@
   }
 
   ngOnInit(): void {
-<<<<<<< HEAD
-    this.stateService.networkChanged$.subscribe((network) => this.network = network);
-=======
     this.env = this.stateService.env;
     this.stateService.networkChanged$.subscribe((network) => {
       this.network = network;
@@ -86,7 +75,6 @@
       this.regexAddress = getRegex('address', network as any || 'mainnet');
       this.regexBlockhash = getRegex('blockhash', network as any || 'mainnet');
     });
->>>>>>> 91fad7ff
 
     this.router.events.subscribe((e: NavigationStart) => { // Reset search focus when changing page
       if (this.searchInput && e.type === EventType.NavigationStart) {
@@ -189,20 +177,16 @@
           const addressPrefixSearchResults = result[0];
           const lightningResults = result[1];
 
-<<<<<<< HEAD
           if (this.regexInscription.test(searchText)) {
             searchText = searchText.split('i')[0];
           }
 
-          const matchesBlockHeight = this.regexBlockheight.test(searchText);
-=======
           // Do not show date and timestamp results for liquid and bisq
           const isNetworkBitcoin = this.network === '' || this.network === 'testnet' || this.network === 'signet';
 
           const matchesBlockHeight = this.regexBlockheight.test(searchText) && parseInt(searchText) <= this.stateService.latestBlockHeight;
           const matchesDateTime = this.regexDate.test(searchText) && new Date(searchText).toString() !== 'Invalid Date' && new Date(searchText).getTime() <= Date.now() && isNetworkBitcoin;
           const matchesUnixTimestamp = this.regexUnixTimestamp.test(searchText) && parseInt(searchText) <= Math.floor(Date.now() / 1000) && isNetworkBitcoin;
->>>>>>> 91fad7ff
           const matchesTxId = this.regexTransaction.test(searchText) && !this.regexBlockhash.test(searchText);
           const matchesBlockHash = this.regexBlockhash.test(searchText);
           let matchesAddress = !matchesTxId && this.regexAddress.test(searchText);
