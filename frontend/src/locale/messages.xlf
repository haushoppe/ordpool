<?xml version="1.0" encoding="UTF-8" ?>
<xliff version="1.2" xmlns="urn:oasis:names:tc:xliff:document:1.2">
  <file source-language="en-US" datatype="plaintext" original="ng2.template">
    <body>
      <trans-unit id="ngb.alert.close" datatype="html">
        <source>Close</source>
        <context-group purpose="location">
          <context context-type="sourcefile">node_modules/src/ngb-config.ts</context>
          <context context-type="linenumber">13</context>
        </context-group>
      </trans-unit>
      <trans-unit id="ngb.timepicker.HH" datatype="html">
        <source>HH</source>
        <context-group purpose="location">
          <context context-type="sourcefile">node_modules/src/ngb-config.ts</context>
          <context context-type="linenumber">13</context>
        </context-group>
      </trans-unit>
      <trans-unit id="ngb.toast.close-aria" datatype="html">
        <source>Close</source>
        <context-group purpose="location">
          <context context-type="sourcefile">node_modules/src/ngb-config.ts</context>
          <context context-type="linenumber">13</context>
        </context-group>
      </trans-unit>
      <trans-unit id="ngb.pagination.first" datatype="html">
        <source>««</source>
        <context-group purpose="location">
          <context context-type="sourcefile">node_modules/src/ngb-config.ts</context>
          <context context-type="linenumber">13</context>
        </context-group>
      </trans-unit>
      <trans-unit id="ngb.datepicker.select-month" datatype="html">
        <source>Select month</source>
        <context-group purpose="location">
          <context context-type="sourcefile">node_modules/src/ngb-config.ts</context>
          <context context-type="linenumber">13</context>
        </context-group>
        <context-group purpose="location">
          <context context-type="sourcefile">node_modules/src/ngb-config.ts</context>
          <context context-type="linenumber">13</context>
        </context-group>
      </trans-unit>
      <trans-unit id="ngb.datepicker.previous-month" datatype="html">
        <source>Previous month</source>
        <context-group purpose="location">
          <context context-type="sourcefile">node_modules/src/ngb-config.ts</context>
          <context context-type="linenumber">13</context>
        </context-group>
        <context-group purpose="location">
          <context context-type="sourcefile">node_modules/src/ngb-config.ts</context>
          <context context-type="linenumber">13</context>
        </context-group>
      </trans-unit>
      <trans-unit id="ngb.progressbar.value" datatype="html">
        <source><x id="INTERPOLATION"/></source>
        <context-group purpose="location">
          <context context-type="sourcefile">node_modules/src/ngb-config.ts</context>
          <context context-type="linenumber">13</context>
        </context-group>
      </trans-unit>
      <trans-unit id="ngb.carousel.slide-number" datatype="html">
        <source> Slide <x id="INTERPOLATION"/> of <x id="INTERPOLATION_1"/> </source>
        <context-group purpose="location">
          <context context-type="sourcefile">node_modules/src/ngb-config.ts</context>
          <context context-type="linenumber">13</context>
        </context-group>
        <note priority="1" from="description">Currently selected slide number read by screen reader</note>
      </trans-unit>
      <trans-unit id="ngb.timepicker.hours" datatype="html">
        <source>Hours</source>
        <context-group purpose="location">
          <context context-type="sourcefile">node_modules/src/ngb-config.ts</context>
          <context context-type="linenumber">13</context>
        </context-group>
      </trans-unit>
      <trans-unit id="ngb.pagination.previous" datatype="html">
        <source>«</source>
        <context-group purpose="location">
          <context context-type="sourcefile">node_modules/src/ngb-config.ts</context>
          <context context-type="linenumber">13</context>
        </context-group>
      </trans-unit>
      <trans-unit id="ngb.carousel.previous" datatype="html">
        <source>Previous</source>
        <context-group purpose="location">
          <context context-type="sourcefile">node_modules/src/ngb-config.ts</context>
          <context context-type="linenumber">13</context>
        </context-group>
      </trans-unit>
      <trans-unit id="ngb.timepicker.MM" datatype="html">
        <source>MM</source>
        <context-group purpose="location">
          <context context-type="sourcefile">node_modules/src/ngb-config.ts</context>
          <context context-type="linenumber">13</context>
        </context-group>
      </trans-unit>
      <trans-unit id="ngb.pagination.next" datatype="html">
        <source>»</source>
        <context-group purpose="location">
          <context context-type="sourcefile">node_modules/src/ngb-config.ts</context>
          <context context-type="linenumber">13</context>
        </context-group>
      </trans-unit>
      <trans-unit id="ngb.datepicker.select-year" datatype="html">
        <source>Select year</source>
        <context-group purpose="location">
          <context context-type="sourcefile">node_modules/src/ngb-config.ts</context>
          <context context-type="linenumber">13</context>
        </context-group>
        <context-group purpose="location">
          <context context-type="sourcefile">node_modules/src/ngb-config.ts</context>
          <context context-type="linenumber">13</context>
        </context-group>
      </trans-unit>
      <trans-unit id="ngb.datepicker.next-month" datatype="html">
        <source>Next month</source>
        <context-group purpose="location">
          <context context-type="sourcefile">node_modules/src/ngb-config.ts</context>
          <context context-type="linenumber">13</context>
        </context-group>
        <context-group purpose="location">
          <context context-type="sourcefile">node_modules/src/ngb-config.ts</context>
          <context context-type="linenumber">13</context>
        </context-group>
      </trans-unit>
      <trans-unit id="ngb.carousel.next" datatype="html">
        <source>Next</source>
        <context-group purpose="location">
          <context context-type="sourcefile">node_modules/src/ngb-config.ts</context>
          <context context-type="linenumber">13</context>
        </context-group>
      </trans-unit>
      <trans-unit id="ngb.timepicker.minutes" datatype="html">
        <source>Minutes</source>
        <context-group purpose="location">
          <context context-type="sourcefile">node_modules/src/ngb-config.ts</context>
          <context context-type="linenumber">13</context>
        </context-group>
      </trans-unit>
      <trans-unit id="ngb.pagination.last" datatype="html">
        <source>»»</source>
        <context-group purpose="location">
          <context context-type="sourcefile">node_modules/src/ngb-config.ts</context>
          <context context-type="linenumber">13</context>
        </context-group>
      </trans-unit>
      <trans-unit id="ngb.timepicker.increment-hours" datatype="html">
        <source>Increment hours</source>
        <context-group purpose="location">
          <context context-type="sourcefile">node_modules/src/ngb-config.ts</context>
          <context context-type="linenumber">13</context>
        </context-group>
      </trans-unit>
      <trans-unit id="ngb.pagination.first-aria" datatype="html">
        <source>First</source>
        <context-group purpose="location">
          <context context-type="sourcefile">node_modules/src/ngb-config.ts</context>
          <context context-type="linenumber">13</context>
        </context-group>
      </trans-unit>
      <trans-unit id="ngb.pagination.previous-aria" datatype="html">
        <source>Previous</source>
        <context-group purpose="location">
          <context context-type="sourcefile">node_modules/src/ngb-config.ts</context>
          <context context-type="linenumber">13</context>
        </context-group>
      </trans-unit>
      <trans-unit id="ngb.timepicker.decrement-hours" datatype="html">
        <source>Decrement hours</source>
        <context-group purpose="location">
          <context context-type="sourcefile">node_modules/src/ngb-config.ts</context>
          <context context-type="linenumber">13</context>
        </context-group>
      </trans-unit>
      <trans-unit id="ngb.pagination.next-aria" datatype="html">
        <source>Next</source>
        <context-group purpose="location">
          <context context-type="sourcefile">node_modules/src/ngb-config.ts</context>
          <context context-type="linenumber">13</context>
        </context-group>
      </trans-unit>
      <trans-unit id="ngb.timepicker.increment-minutes" datatype="html">
        <source>Increment minutes</source>
        <context-group purpose="location">
          <context context-type="sourcefile">node_modules/src/ngb-config.ts</context>
          <context context-type="linenumber">13</context>
        </context-group>
      </trans-unit>
      <trans-unit id="ngb.pagination.last-aria" datatype="html">
        <source>Last</source>
        <context-group purpose="location">
          <context context-type="sourcefile">node_modules/src/ngb-config.ts</context>
          <context context-type="linenumber">13</context>
        </context-group>
      </trans-unit>
      <trans-unit id="ngb.timepicker.decrement-minutes" datatype="html">
        <source>Decrement minutes</source>
        <context-group purpose="location">
          <context context-type="sourcefile">node_modules/src/ngb-config.ts</context>
          <context context-type="linenumber">13</context>
        </context-group>
      </trans-unit>
      <trans-unit id="ngb.timepicker.SS" datatype="html">
        <source>SS</source>
        <context-group purpose="location">
          <context context-type="sourcefile">node_modules/src/ngb-config.ts</context>
          <context context-type="linenumber">13</context>
        </context-group>
      </trans-unit>
      <trans-unit id="ngb.timepicker.seconds" datatype="html">
        <source>Seconds</source>
        <context-group purpose="location">
          <context context-type="sourcefile">node_modules/src/ngb-config.ts</context>
          <context context-type="linenumber">13</context>
        </context-group>
      </trans-unit>
      <trans-unit id="ngb.timepicker.increment-seconds" datatype="html">
        <source>Increment seconds</source>
        <context-group purpose="location">
          <context context-type="sourcefile">node_modules/src/ngb-config.ts</context>
          <context context-type="linenumber">13</context>
        </context-group>
      </trans-unit>
      <trans-unit id="ngb.timepicker.decrement-seconds" datatype="html">
        <source>Decrement seconds</source>
        <context-group purpose="location">
          <context context-type="sourcefile">node_modules/src/ngb-config.ts</context>
          <context context-type="linenumber">13</context>
        </context-group>
      </trans-unit>
      <trans-unit id="ngb.timepicker.PM" datatype="html">
        <source><x id="INTERPOLATION"/></source>
        <context-group purpose="location">
          <context context-type="sourcefile">node_modules/src/ngb-config.ts</context>
          <context context-type="linenumber">13</context>
        </context-group>
      </trans-unit>
      <trans-unit id="ngb.timepicker.AM" datatype="html">
        <source><x id="INTERPOLATION"/></source>
        <context-group purpose="location">
          <context context-type="sourcefile">node_modules/src/ngb-config.ts</context>
          <context context-type="linenumber">13</context>
        </context-group>
      </trans-unit>
      <trans-unit id="729754dd19eb9ce0670b0aeb5a6ae60574c2c563" datatype="html">
        <source>Address</source>
        <context-group purpose="location">
          <context context-type="sourcefile">src/app/bisq/bisq-address/bisq-address.component.html</context>
          <context context-type="linenumber">2</context>
        </context-group>
        <context-group purpose="location">
          <context context-type="sourcefile">src/app/components/address/address-preview.component.html</context>
          <context context-type="linenumber">3</context>
        </context-group>
        <context-group purpose="location">
          <context context-type="sourcefile">src/app/components/address/address.component.html</context>
          <context context-type="linenumber">3</context>
        </context-group>
        <note priority="1" from="description">shared.address</note>
      </trans-unit>
      <trans-unit id="a9b87c3aa4731edee661c8287ef3aab71799c0b8" datatype="html">
        <source>Total received</source>
        <context-group purpose="location">
          <context context-type="sourcefile">src/app/bisq/bisq-address/bisq-address.component.html</context>
          <context context-type="linenumber">20</context>
        </context-group>
        <context-group purpose="location">
          <context context-type="sourcefile">src/app/components/address/address-preview.component.html</context>
          <context context-type="linenumber">22</context>
        </context-group>
        <context-group purpose="location">
          <context context-type="sourcefile">src/app/components/address/address.component.html</context>
          <context context-type="linenumber">30</context>
        </context-group>
        <note priority="1" from="description">address.total-received</note>
      </trans-unit>
      <trans-unit id="f149942f271231be52f55589398967093382d96d" datatype="html">
        <source>Total sent</source>
        <context-group purpose="location">
          <context context-type="sourcefile">src/app/bisq/bisq-address/bisq-address.component.html</context>
          <context context-type="linenumber">24</context>
        </context-group>
        <context-group purpose="location">
          <context context-type="sourcefile">src/app/bisq/bisq-blocks/bisq-blocks.component.html</context>
          <context context-type="linenumber">14</context>
        </context-group>
        <context-group purpose="location">
          <context context-type="sourcefile">src/app/components/address/address-preview.component.html</context>
          <context context-type="linenumber">26</context>
        </context-group>
        <context-group purpose="location">
          <context context-type="sourcefile">src/app/components/address/address.component.html</context>
          <context context-type="linenumber">34</context>
        </context-group>
        <note priority="1" from="description">address.total-sent</note>
      </trans-unit>
      <trans-unit id="7e69426bd97a606d8ae6026762858e6e7c86a1fd" datatype="html">
        <source>Balance</source>
        <context-group purpose="location">
          <context context-type="sourcefile">src/app/bisq/bisq-address/bisq-address.component.html</context>
          <context context-type="linenumber">28</context>
        </context-group>
        <context-group purpose="location">
          <context context-type="sourcefile">src/app/components/address/address-preview.component.html</context>
          <context context-type="linenumber">31</context>
        </context-group>
        <context-group purpose="location">
          <context context-type="sourcefile">src/app/components/address/address.component.html</context>
          <context context-type="linenumber">39</context>
        </context-group>
        <note priority="1" from="description">address.balance</note>
      </trans-unit>
      <trans-unit id="27387c2af5dcaf343a548feba821515f5dc00faa" datatype="html">
        <source><x id="INTERPOLATION" equiv-text="{{ i }}"/> transaction</source>
        <context-group purpose="location">
          <context context-type="sourcefile">src/app/bisq/bisq-address/bisq-address.component.html</context>
          <context context-type="linenumber">48</context>
        </context-group>
        <context-group purpose="location">
          <context context-type="sourcefile">src/app/bisq/bisq-block/bisq-block.component.html</context>
          <context context-type="linenumber">51</context>
        </context-group>
        <context-group purpose="location">
          <context context-type="sourcefile">src/app/components/block/block.component.html</context>
          <context context-type="linenumber">322</context>
        </context-group>
        <context-group purpose="location">
          <context context-type="sourcefile">src/app/components/blockchain-blocks/blockchain-blocks.component.html</context>
          <context context-type="linenumber">52</context>
        </context-group>
        <context-group purpose="location">
          <context context-type="sourcefile">src/app/components/mempool-blocks/mempool-blocks.component.html</context>
          <context context-type="linenumber">29</context>
        </context-group>
        <note priority="1" from="description">shared.transaction-count.singular</note>
      </trans-unit>
      <trans-unit id="14779b0ce4cbc4d975a35a8fe074426228a324f3" datatype="html">
        <source><x id="INTERPOLATION" equiv-text="{{ i }}"/> transactions</source>
        <context-group purpose="location">
          <context context-type="sourcefile">src/app/bisq/bisq-address/bisq-address.component.html</context>
          <context context-type="linenumber">49</context>
        </context-group>
        <context-group purpose="location">
          <context context-type="sourcefile">src/app/bisq/bisq-block/bisq-block.component.html</context>
          <context context-type="linenumber">52</context>
        </context-group>
        <context-group purpose="location">
          <context context-type="sourcefile">src/app/components/block/block.component.html</context>
          <context context-type="linenumber">323</context>
        </context-group>
        <context-group purpose="location">
          <context context-type="sourcefile">src/app/components/blockchain-blocks/blockchain-blocks.component.html</context>
          <context context-type="linenumber">53</context>
        </context-group>
        <context-group purpose="location">
          <context context-type="sourcefile">src/app/components/mempool-blocks/mempool-blocks.component.html</context>
          <context context-type="linenumber">30</context>
        </context-group>
        <note priority="1" from="description">shared.transaction-count.plural</note>
      </trans-unit>
      <trans-unit id="bisq-address.component.browser-title" datatype="html">
        <source>Address: <x id="INTERPOLATION" equiv-text="this.addressString"/></source>
        <context-group purpose="location">
          <context context-type="sourcefile">src/app/bisq/bisq-address/bisq-address.component.ts</context>
          <context context-type="linenumber">43</context>
        </context-group>
      </trans-unit>
      <trans-unit id="meta.description.bisq.address" datatype="html">
        <source>See current balance, pending transactions, and history of confirmed transactions for BSQ address <x id="INTERPOLATION" equiv-text="this.addressString"/>.</source>
        <context-group purpose="location">
          <context context-type="sourcefile">src/app/bisq/bisq-address/bisq-address.component.ts</context>
          <context context-type="linenumber">44</context>
        </context-group>
      </trans-unit>
      <trans-unit id="70572fa5fe9d93f071fbb0f3556d86de39f9e4af" datatype="html">
        <source>Block <x id="START_TAG_NG_CONTAINER" ctype="x-ng_container" equiv-text="&lt;ng-container *ngTemplateOutlet=&quot;blockTemplateContent&quot;&gt;"/><x id="CLOSE_TAG_NG_CONTAINER" ctype="x-ng_container" equiv-text="&lt;/ng-container&gt;"/></source>
        <context-group purpose="location">
          <context context-type="sourcefile">src/app/bisq/bisq-block/bisq-block.component.html</context>
          <context context-type="linenumber">4</context>
        </context-group>
        <note priority="1" from="description">shared.block-title</note>
      </trans-unit>
      <trans-unit id="960cd598cbd85edb0a254ff3e59574d2c5cb888c" datatype="html">
        <source>Hash</source>
        <context-group purpose="location">
          <context context-type="sourcefile">src/app/bisq/bisq-block/bisq-block.component.html</context>
          <context context-type="linenumber">19</context>
        </context-group>
        <context-group purpose="location">
          <context context-type="sourcefile">src/app/bisq/bisq-block/bisq-block.component.html</context>
          <context context-type="linenumber">82</context>
        </context-group>
        <context-group purpose="location">
          <context context-type="sourcefile">src/app/components/block/block.component.html</context>
          <context context-type="linenumber">44</context>
        </context-group>
        <note priority="1" from="description">block.hash</note>
      </trans-unit>
      <trans-unit id="07193288a0312875e18f38c3a2486b927a15520a" datatype="html">
        <source>Timestamp</source>
        <context-group purpose="location">
          <context context-type="sourcefile">src/app/bisq/bisq-block/bisq-block.component.html</context>
          <context context-type="linenumber">23</context>
        </context-group>
        <context-group purpose="location">
          <context context-type="sourcefile">src/app/bisq/bisq-block/bisq-block.component.html</context>
          <context context-type="linenumber">86</context>
        </context-group>
        <context-group purpose="location">
          <context context-type="sourcefile">src/app/bisq/bisq-transaction/bisq-transaction.component.html</context>
          <context context-type="linenumber">32</context>
        </context-group>
        <context-group purpose="location">
          <context context-type="sourcefile">src/app/components/block/block-preview.component.html</context>
          <context context-type="linenumber">26</context>
        </context-group>
        <context-group purpose="location">
          <context context-type="sourcefile">src/app/components/block/block.component.html</context>
          <context context-type="linenumber">48</context>
        </context-group>
        <context-group purpose="location">
          <context context-type="sourcefile">src/app/components/blocks-list/blocks-list.component.html</context>
          <context context-type="linenumber">15</context>
        </context-group>
        <context-group purpose="location">
          <context context-type="sourcefile">src/app/components/pool/pool.component.html</context>
          <context context-type="linenumber">212</context>
        </context-group>
        <context-group purpose="location">
          <context context-type="sourcefile">src/app/components/pool/pool.component.html</context>
          <context context-type="linenumber">274</context>
        </context-group>
        <context-group purpose="location">
          <context context-type="sourcefile">src/app/components/transaction/transaction.component.html</context>
          <context context-type="linenumber">53</context>
        </context-group>
        <note priority="1" from="description">block.timestamp</note>
      </trans-unit>
      <trans-unit id="6d0db947a91dc4884aefa858a27fc848530e6404" datatype="html">
        <source>Previous hash</source>
        <context-group purpose="location">
          <context context-type="sourcefile">src/app/bisq/bisq-block/bisq-block.component.html</context>
          <context context-type="linenumber">37</context>
        </context-group>
        <context-group purpose="location">
          <context context-type="sourcefile">src/app/bisq/bisq-block/bisq-block.component.html</context>
          <context context-type="linenumber">95</context>
        </context-group>
        <note priority="1" from="description">Transaction Previous Hash</note>
        <note priority="1" from="meaning">block.previous_hash</note>
      </trans-unit>
      <trans-unit id="bisq-block.component.browser-title" datatype="html">
        <source>Block <x id="BLOCK_HEIGHT" equiv-text="block.height"/>: <x id="BLOCK_HASH" equiv-text="block.hash"/></source>
        <context-group purpose="location">
          <context context-type="sourcefile">src/app/bisq/bisq-block/bisq-block.component.ts</context>
          <context context-type="linenumber">91</context>
        </context-group>
      </trans-unit>
      <trans-unit id="meta.description.bisq.block" datatype="html">
        <source>See all BSQ transactions in Bitcoin block <x id="BLOCK_HEIGHT" equiv-text="block.height"/> (block hash <x id="BLOCK_HASH" equiv-text="block.hash"/>).</source>
        <context-group purpose="location">
          <context context-type="sourcefile">src/app/bisq/bisq-block/bisq-block.component.ts</context>
          <context context-type="linenumber">92</context>
        </context-group>
      </trans-unit>
      <trans-unit id="6c2ae4f9da67155a00f8db40ac22315eeaff33e2" datatype="html">
        <source>BSQ Blocks</source>
        <context-group purpose="location">
          <context context-type="sourcefile">src/app/bisq/bisq-blocks/bisq-blocks.component.html</context>
          <context context-type="linenumber">2</context>
        </context-group>
        <note priority="1" from="description">Bisq blocks header</note>
      </trans-unit>
      <trans-unit id="179eb5c4a21ad324f75f723218a621d120e39d30" datatype="html">
        <source>Height</source>
        <context-group purpose="location">
          <context context-type="sourcefile">src/app/bisq/bisq-blocks/bisq-blocks.component.html</context>
          <context context-type="linenumber">12</context>
        </context-group>
        <context-group purpose="location">
          <context context-type="sourcefile">src/app/bisq/bisq-transactions/bisq-transactions.component.html</context>
          <context context-type="linenumber">22</context>
        </context-group>
        <context-group purpose="location">
          <context context-type="sourcefile">src/app/components/blocks-list/blocks-list.component.html</context>
          <context context-type="linenumber">12</context>
        </context-group>
        <context-group purpose="location">
          <context context-type="sourcefile">src/app/components/difficulty-adjustments-table/difficulty-adjustments-table.component.html</context>
          <context context-type="linenumber">5</context>
        </context-group>
        <context-group purpose="location">
          <context context-type="sourcefile">src/app/components/pool/pool.component.html</context>
          <context context-type="linenumber">211</context>
        </context-group>
        <context-group purpose="location">
          <context context-type="sourcefile">src/app/components/pool/pool.component.html</context>
          <context context-type="linenumber">273</context>
        </context-group>
        <context-group purpose="location">
          <context context-type="sourcefile">src/app/dashboard/dashboard.component.html</context>
          <context context-type="linenumber">119</context>
        </context-group>
        <note priority="1" from="description">Bisq block height header</note>
      </trans-unit>
      <trans-unit id="a1daf43d26259bffdd5eb2d405c61583540b113b" datatype="html">
        <source>Confirmed</source>
        <context-group purpose="location">
          <context context-type="sourcefile">src/app/bisq/bisq-blocks/bisq-blocks.component.html</context>
          <context context-type="linenumber">13</context>
        </context-group>
        <note priority="1" from="description">Bisq block confirmed time header</note>
      </trans-unit>
      <trans-unit id="add4cd82e3e38a3110fe67b3c7df56e9602644ee" datatype="html">
        <source>Transactions</source>
        <context-group purpose="location">
          <context context-type="sourcefile">src/app/bisq/bisq-blocks/bisq-blocks.component.html</context>
          <context context-type="linenumber">15</context>
        </context-group>
        <context-group purpose="location">
          <context context-type="sourcefile">src/app/bisq/bisq-transactions/bisq-transactions.component.ts</context>
          <context context-type="linenumber">81</context>
        </context-group>
        <context-group purpose="location">
          <context context-type="sourcefile">src/app/components/address/address-preview.component.html</context>
          <context context-type="linenumber">35</context>
        </context-group>
        <context-group purpose="location">
          <context context-type="sourcefile">src/app/components/bisq-master-page/bisq-master-page.component.html</context>
          <context context-type="linenumber">63</context>
        </context-group>
        <context-group purpose="location">
          <context context-type="sourcefile">src/app/components/block/block.component.html</context>
          <context context-type="linenumber">414</context>
        </context-group>
        <context-group purpose="location">
          <context context-type="sourcefile">src/app/components/block/block.component.html</context>
          <context context-type="linenumber">443</context>
        </context-group>
        <context-group purpose="location">
          <context context-type="sourcefile">src/app/components/blocks-list/blocks-list.component.html</context>
          <context context-type="linenumber">24</context>
        </context-group>
        <context-group purpose="location">
          <context context-type="sourcefile">src/app/components/clock/clock.component.html</context>
          <context context-type="linenumber">59</context>
        </context-group>
        <context-group purpose="location">
          <context context-type="sourcefile">src/app/components/mempool-block/mempool-block.component.html</context>
          <context context-type="linenumber">32</context>
        </context-group>
        <note priority="1" from="description">Bisq block transactions title</note>
      </trans-unit>
      <trans-unit id="8a7b4bd44c0ac71b2e72de0398b303257f7d2f54" datatype="html">
        <source>Blocks</source>
        <context-group purpose="location">
          <context context-type="sourcefile">src/app/bisq/bisq-blocks/bisq-blocks.component.ts</context>
          <context context-type="linenumber">38</context>
        </context-group>
        <context-group purpose="location">
          <context context-type="sourcefile">src/app/components/bisq-master-page/bisq-master-page.component.html</context>
          <context context-type="linenumber">66</context>
        </context-group>
        <context-group purpose="location">
          <context context-type="sourcefile">src/app/components/blocks-list/blocks-list.component.html</context>
          <context context-type="linenumber">4</context>
        </context-group>
        <context-group purpose="location">
          <context context-type="sourcefile">src/app/components/liquid-master-page/liquid-master-page.component.html</context>
          <context context-type="linenumber">68</context>
        </context-group>
        <context-group purpose="location">
          <context context-type="sourcefile">src/app/components/master-page/master-page.component.html</context>
          <context context-type="linenumber">62</context>
        </context-group>
        <context-group purpose="location">
          <context context-type="sourcefile">src/app/components/pool-ranking/pool-ranking.component.html</context>
          <context context-type="linenumber">94</context>
        </context-group>
      </trans-unit>
      <trans-unit id="meta.description.bisq.blocks" datatype="html">
        <source>See a list of recent Bitcoin blocks with BSQ transactions, total BSQ sent per block, and more.</source>
        <context-group purpose="location">
          <context context-type="sourcefile">src/app/bisq/bisq-blocks/bisq-blocks.component.ts</context>
          <context context-type="linenumber">39</context>
        </context-group>
      </trans-unit>
      <trans-unit id="6b2fdbdddef74630e1076d58786ca339a8c030f0" datatype="html">
        <source>Bisq Trading Volume</source>
        <context-group purpose="location">
          <context context-type="sourcefile">src/app/bisq/bisq-dashboard/bisq-dashboard.component.html</context>
          <context context-type="linenumber">3</context>
        </context-group>
        <context-group purpose="location">
          <context context-type="sourcefile">src/app/bisq/bisq-main-dashboard/bisq-main-dashboard.component.html</context>
          <context context-type="linenumber">48</context>
        </context-group>
        <note priority="1" from="description">Bisq markets title</note>
      </trans-unit>
      <trans-unit id="d3ad0babadabfa3e3b7f51637651822f3e56a7b1" datatype="html">
        <source>Markets</source>
        <context-group purpose="location">
          <context context-type="sourcefile">src/app/bisq/bisq-dashboard/bisq-dashboard.component.html</context>
          <context context-type="linenumber">20</context>
        </context-group>
        <context-group purpose="location">
          <context context-type="sourcefile">src/app/bisq/bisq-main-dashboard/bisq-main-dashboard.component.html</context>
          <context context-type="linenumber">66</context>
        </context-group>
        <note priority="1" from="description">Bisq All Markets</note>
      </trans-unit>
      <trans-unit id="ece163b62f5e9b0b68a8d6a2d93e216318f557ba" datatype="html">
        <source>Bitcoin Markets</source>
        <context-group purpose="location">
          <context context-type="sourcefile">src/app/bisq/bisq-dashboard/bisq-dashboard.component.html</context>
          <context context-type="linenumber">21</context>
        </context-group>
        <context-group purpose="location">
          <context context-type="sourcefile">src/app/bisq/bisq-main-dashboard/bisq-main-dashboard.component.html</context>
          <context context-type="linenumber">67</context>
        </context-group>
        <note priority="1" from="description">Bisq Bitcoin Markets</note>
      </trans-unit>
      <trans-unit id="32072c7fb0469aaf82d256a59b3e0d6ecce973b9" datatype="html">
        <source>Currency</source>
        <context-group purpose="location">
          <context context-type="sourcefile">src/app/bisq/bisq-dashboard/bisq-dashboard.component.html</context>
          <context context-type="linenumber">27</context>
        </context-group>
        <context-group purpose="location">
          <context context-type="sourcefile">src/app/bisq/bisq-main-dashboard/bisq-main-dashboard.component.html</context>
          <context context-type="linenumber">73</context>
        </context-group>
      </trans-unit>
      <trans-unit id="4d6ee53858628de558a18623894a03c8673bce9e" datatype="html">
        <source>Price</source>
        <context-group purpose="location">
          <context context-type="sourcefile">src/app/bisq/bisq-dashboard/bisq-dashboard.component.html</context>
          <context context-type="linenumber">28</context>
        </context-group>
        <context-group purpose="location">
          <context context-type="sourcefile">src/app/bisq/bisq-main-dashboard/bisq-main-dashboard.component.html</context>
          <context context-type="linenumber">74</context>
        </context-group>
        <context-group purpose="location">
          <context context-type="sourcefile">src/app/bisq/bisq-market/bisq-market.component.html</context>
          <context context-type="linenumber">79</context>
        </context-group>
        <context-group purpose="location">
          <context context-type="sourcefile">src/app/bisq/bisq-stats/bisq-stats.component.html</context>
          <context context-type="linenumber">36</context>
        </context-group>
        <context-group purpose="location">
          <context context-type="sourcefile">src/app/bisq/bisq-stats/bisq-stats.component.html</context>
          <context context-type="linenumber">78</context>
        </context-group>
        <context-group purpose="location">
          <context context-type="sourcefile">src/app/bisq/bisq-trades/bisq-trades.component.html</context>
          <context context-type="linenumber">5</context>
        </context-group>
        <context-group purpose="location">
          <context context-type="sourcefile">src/app/components/clock/clock.component.html</context>
          <context context-type="linenumber">41</context>
        </context-group>
      </trans-unit>
      <trans-unit id="b666c0101ab9ef128a75fdf05a43184a57de0cff" datatype="html">
        <source>Volume (7d)</source>
        <context-group purpose="location">
          <context context-type="sourcefile">src/app/bisq/bisq-dashboard/bisq-dashboard.component.html</context>
          <context context-type="linenumber">29</context>
        </context-group>
        <note priority="1" from="description">Trading volume 7D</note>
      </trans-unit>
      <trans-unit id="faf7b6da436cb9342858ec551aecdab8052dbde6" datatype="html">
        <source>Trades (7d)</source>
        <context-group purpose="location">
          <context context-type="sourcefile">src/app/bisq/bisq-dashboard/bisq-dashboard.component.html</context>
          <context context-type="linenumber">30</context>
        </context-group>
        <context-group purpose="location">
          <context context-type="sourcefile">src/app/bisq/bisq-main-dashboard/bisq-main-dashboard.component.html</context>
          <context context-type="linenumber">75</context>
        </context-group>
        <note priority="1" from="description">Trades amount 7D</note>
      </trans-unit>
      <trans-unit id="8d54d714a00023ea23b58d8642980ef41cea0cb3" datatype="html">
        <source>Latest Trades</source>
        <context-group purpose="location">
          <context context-type="sourcefile">src/app/bisq/bisq-dashboard/bisq-dashboard.component.html</context>
          <context context-type="linenumber">52</context>
        </context-group>
        <context-group purpose="location">
          <context context-type="sourcefile">src/app/bisq/bisq-main-dashboard/bisq-main-dashboard.component.html</context>
          <context context-type="linenumber">99</context>
        </context-group>
        <context-group purpose="location">
          <context context-type="sourcefile">src/app/bisq/bisq-market/bisq-market.component.html</context>
          <context context-type="linenumber">59</context>
        </context-group>
        <note priority="1" from="description">Latest Trades header</note>
      </trans-unit>
      <trans-unit id="meta.title.bisq.markets" datatype="html">
        <source>Markets</source>
        <context-group purpose="location">
          <context context-type="sourcefile">src/app/bisq/bisq-dashboard/bisq-dashboard.component.ts</context>
          <context context-type="linenumber">32</context>
        </context-group>
      </trans-unit>
      <trans-unit id="meta.description.bisq.markets" datatype="html">
        <source>Explore the full Bitcoin ecosystem with The Mempool Open Source Project™. See Bisq market prices, trading activity, and more.</source>
        <context-group purpose="location">
          <context context-type="sourcefile">src/app/bisq/bisq-dashboard/bisq-dashboard.component.ts</context>
          <context context-type="linenumber">33</context>
        </context-group>
      </trans-unit>
      <trans-unit id="3f42ea126dba9186d89dffe43937f2b9c17858d6" datatype="html">
        <source>Bisq Price Index</source>
        <context-group purpose="location">
          <context context-type="sourcefile">src/app/bisq/bisq-main-dashboard/bisq-main-dashboard.component.html</context>
          <context context-type="linenumber">9</context>
        </context-group>
        <note priority="1" from="description">bisq-dashboard.price-index-title</note>
      </trans-unit>
      <trans-unit id="e32fd95e667cfcee9948135918a151a614d5d349" datatype="html">
        <source>Bisq Market Price</source>
        <context-group purpose="location">
          <context context-type="sourcefile">src/app/bisq/bisq-main-dashboard/bisq-main-dashboard.component.html</context>
          <context context-type="linenumber">21</context>
        </context-group>
        <note priority="1" from="description">bisq-dashboard.market-price-title</note>
      </trans-unit>
      <trans-unit id="97ff5554c708164d58b14e45072acbcbf9f4d137" datatype="html">
        <source>View more »</source>
        <context-group purpose="location">
          <context context-type="sourcefile">src/app/bisq/bisq-main-dashboard/bisq-main-dashboard.component.html</context>
          <context context-type="linenumber">92</context>
        </context-group>
        <context-group purpose="location">
          <context context-type="sourcefile">src/app/bisq/bisq-main-dashboard/bisq-main-dashboard.component.html</context>
          <context context-type="linenumber">101</context>
        </context-group>
        <context-group purpose="location">
          <context context-type="sourcefile">src/app/components/mining-dashboard/mining-dashboard.component.html</context>
          <context context-type="linenumber">32</context>
        </context-group>
        <context-group purpose="location">
          <context context-type="sourcefile">src/app/components/mining-dashboard/mining-dashboard.component.html</context>
          <context context-type="linenumber">42</context>
        </context-group>
        <context-group purpose="location">
          <context context-type="sourcefile">src/app/lightning/lightning-dashboard/lightning-dashboard.component.html</context>
          <context context-type="linenumber">40</context>
        </context-group>
        <context-group purpose="location">
          <context context-type="sourcefile">src/app/lightning/lightning-dashboard/lightning-dashboard.component.html</context>
          <context context-type="linenumber">52</context>
        </context-group>
        <note priority="1" from="description">dashboard.view-more</note>
      </trans-unit>
      <trans-unit id="f4ebbeea643a58f45e665e960b494b2ea30b87da" datatype="html">
        <source>Buy Offers</source>
        <context-group purpose="location">
          <context context-type="sourcefile">src/app/bisq/bisq-market/bisq-market.component.html</context>
          <context context-type="linenumber">73</context>
        </context-group>
        <note priority="1" from="description">Bisq Buy Offers</note>
      </trans-unit>
      <trans-unit id="abf29235edbf341b6f626c315ff509f38fbf728a" datatype="html">
        <source>Sell Offers</source>
        <context-group purpose="location">
          <context context-type="sourcefile">src/app/bisq/bisq-market/bisq-market.component.html</context>
          <context context-type="linenumber">74</context>
        </context-group>
        <note priority="1" from="description">Bisq Sell Offers</note>
      </trans-unit>
      <trans-unit id="74d80a5b284beb81e8aeb3b8efca0f78cd4b7560" datatype="html">
        <source>Amount (<x id="INTERPOLATION" equiv-text="{{ i }}"/>)</source>
        <context-group purpose="location">
          <context context-type="sourcefile">src/app/bisq/bisq-market/bisq-market.component.html</context>
          <context context-type="linenumber">112</context>
        </context-group>
        <context-group purpose="location">
          <context context-type="sourcefile">src/app/bisq/bisq-trades/bisq-trades.component.html</context>
          <context context-type="linenumber">46</context>
        </context-group>
        <note priority="1" from="description">Trade amount (Symbol)</note>
      </trans-unit>
      <trans-unit id="meta.title.bisq.market" datatype="html">
        <source>Bisq market: <x id="PH" equiv-text="pairUpperCase"/></source>
        <context-group purpose="location">
          <context context-type="sourcefile">src/app/bisq/bisq-market/bisq-market.component.ts</context>
          <context context-type="linenumber">51</context>
        </context-group>
      </trans-unit>
      <trans-unit id="meta.description.bisq.market" datatype="html">
        <source>See price history, current buy/sell offers, and latest trades for the <x id="PH" equiv-text="pairUpperCase"/> market on Bisq.</source>
        <context-group purpose="location">
          <context context-type="sourcefile">src/app/bisq/bisq-market/bisq-market.component.ts</context>
          <context context-type="linenumber">52</context>
        </context-group>
      </trans-unit>
      <trans-unit id="2a30a4cdb123a03facc5ab8c5b3e6d8b8dbbc3d4" datatype="html">
        <source>BSQ statistics</source>
        <context-group purpose="location">
          <context context-type="sourcefile">src/app/bisq/bisq-stats/bisq-stats.component.html</context>
          <context context-type="linenumber">2</context>
        </context-group>
        <context-group purpose="location">
          <context context-type="sourcefile">src/app/bisq/bisq-stats/bisq-stats.component.ts</context>
          <context context-type="linenumber">28</context>
        </context-group>
        <note priority="1" from="description">BSQ statistics header</note>
      </trans-unit>
      <trans-unit id="1cde02174ca8cc2cc0b18172cd2ec598aa82dcc7" datatype="html">
        <source>Existing amount</source>
        <context-group purpose="location">
          <context context-type="sourcefile">src/app/bisq/bisq-stats/bisq-stats.component.html</context>
          <context context-type="linenumber">12</context>
        </context-group>
        <context-group purpose="location">
          <context context-type="sourcefile">src/app/bisq/bisq-stats/bisq-stats.component.html</context>
          <context context-type="linenumber">54</context>
        </context-group>
        <note priority="1" from="description">BSQ existing amount</note>
      </trans-unit>
      <trans-unit id="3218e6768d0d5fbc69d4931819e21451c89ba8ed" datatype="html">
        <source>Minted amount</source>
        <context-group purpose="location">
          <context context-type="sourcefile">src/app/bisq/bisq-stats/bisq-stats.component.html</context>
          <context context-type="linenumber">16</context>
        </context-group>
        <context-group purpose="location">
          <context context-type="sourcefile">src/app/bisq/bisq-stats/bisq-stats.component.html</context>
          <context context-type="linenumber">58</context>
        </context-group>
        <note priority="1" from="description">BSQ minted amount</note>
      </trans-unit>
      <trans-unit id="32377aae07f946d943f9361c8e518f714988c619" datatype="html">
        <source>Burnt amount</source>
        <context-group purpose="location">
          <context context-type="sourcefile">src/app/bisq/bisq-stats/bisq-stats.component.html</context>
          <context context-type="linenumber">20</context>
        </context-group>
        <context-group purpose="location">
          <context context-type="sourcefile">src/app/bisq/bisq-stats/bisq-stats.component.html</context>
          <context context-type="linenumber">62</context>
        </context-group>
        <context-group purpose="location">
          <context context-type="sourcefile">src/app/bisq/bisq-transaction/bisq-transaction.component.html</context>
          <context context-type="linenumber">62</context>
        </context-group>
        <context-group purpose="location">
          <context context-type="sourcefile">src/app/bisq/bisq-transfers/bisq-transfers.component.html</context>
          <context context-type="linenumber">68</context>
        </context-group>
        <note priority="1" from="description">BSQ burnt amount</note>
      </trans-unit>
      <trans-unit id="7882f2edb1d4139800b276b6b0bbf5ae0b2234ef" datatype="html">
        <source>Addresses</source>
        <context-group purpose="location">
          <context context-type="sourcefile">src/app/bisq/bisq-stats/bisq-stats.component.html</context>
          <context context-type="linenumber">24</context>
        </context-group>
        <context-group purpose="location">
          <context context-type="sourcefile">src/app/bisq/bisq-stats/bisq-stats.component.html</context>
          <context context-type="linenumber">66</context>
        </context-group>
        <context-group purpose="location">
          <context context-type="sourcefile">src/app/components/pool/pool.component.html</context>
          <context context-type="linenumber">39</context>
        </context-group>
        <context-group purpose="location">
          <context context-type="sourcefile">src/app/components/pool/pool.component.html</context>
          <context context-type="linenumber">63</context>
        </context-group>
        <context-group purpose="location">
          <context context-type="sourcefile">src/app/components/pool/pool.component.html</context>
          <context context-type="linenumber">351</context>
        </context-group>
        <context-group purpose="location">
          <context context-type="sourcefile">src/app/components/pool/pool.component.html</context>
          <context context-type="linenumber">362</context>
        </context-group>
        <note priority="1" from="description">BSQ addresses</note>
      </trans-unit>
      <trans-unit id="fb5b5aec9a6add4912de64b7bbc55884cc7f8e3a" datatype="html">
        <source>Unspent TXOs</source>
        <context-group purpose="location">
          <context context-type="sourcefile">src/app/bisq/bisq-stats/bisq-stats.component.html</context>
          <context context-type="linenumber">28</context>
        </context-group>
        <context-group purpose="location">
          <context context-type="sourcefile">src/app/bisq/bisq-stats/bisq-stats.component.html</context>
          <context context-type="linenumber">70</context>
        </context-group>
        <context-group purpose="location">
          <context context-type="sourcefile">src/app/components/address/address-preview.component.html</context>
          <context context-type="linenumber">39</context>
        </context-group>
        <note priority="1" from="description">BSQ unspent transaction outputs</note>
      </trans-unit>
      <trans-unit id="0f8a41c901cd606bd3389d8a022cee193264f20b" datatype="html">
        <source>Spent TXOs</source>
        <context-group purpose="location">
          <context context-type="sourcefile">src/app/bisq/bisq-stats/bisq-stats.component.html</context>
          <context context-type="linenumber">32</context>
        </context-group>
        <note priority="1" from="description">BSQ spent transaction outputs</note>
      </trans-unit>
      <trans-unit id="b8552f7d0a57c0cc7e63eb57d3371ea35a8bbfd3" datatype="html">
        <source>Market cap</source>
        <context-group purpose="location">
          <context context-type="sourcefile">src/app/bisq/bisq-stats/bisq-stats.component.html</context>
          <context context-type="linenumber">40</context>
        </context-group>
        <context-group purpose="location">
          <context context-type="sourcefile">src/app/bisq/bisq-stats/bisq-stats.component.html</context>
          <context context-type="linenumber">82</context>
        </context-group>
        <note priority="1" from="description">BSQ token market cap</note>
      </trans-unit>
      <trans-unit id="meta.description.bisq.stats" datatype="html">
        <source>See high-level stats on the BSQ economy: supply metrics, number of addresses, BSQ price, market cap, and more.</source>
        <context-group purpose="location">
          <context context-type="sourcefile">src/app/bisq/bisq-stats/bisq-stats.component.ts</context>
          <context context-type="linenumber">29</context>
        </context-group>
      </trans-unit>
      <trans-unit id="2f933b826a570836cab04f683970a2d22068458c" datatype="html">
        <source>Date</source>
        <context-group purpose="location">
          <context context-type="sourcefile">src/app/bisq/bisq-trades/bisq-trades.component.html</context>
          <context context-type="linenumber">4</context>
        </context-group>
      </trans-unit>
      <trans-unit id="dfc2fb58e2a04ed944a4bd80f0a2087775134068" datatype="html">
        <source>Amount</source>
        <context-group purpose="location">
          <context context-type="sourcefile">src/app/bisq/bisq-trades/bisq-trades.component.html</context>
          <context context-type="linenumber">9</context>
        </context-group>
        <context-group purpose="location">
          <context context-type="sourcefile">src/app/bisq/bisq-transactions/bisq-transactions.component.html</context>
          <context context-type="linenumber">20</context>
        </context-group>
        <context-group purpose="location">
          <context context-type="sourcefile">src/app/components/block-overview-tooltip/block-overview-tooltip.component.html</context>
          <context context-type="linenumber">18</context>
        </context-group>
        <context-group purpose="location">
          <context context-type="sourcefile">src/app/dashboard/dashboard.component.html</context>
          <context context-type="linenumber">157</context>
        </context-group>
      </trans-unit>
      <trans-unit id="23b4db80cfba2937f6b087d8776cb5cd6725a16b" datatype="html">
        <source>Inputs</source>
        <context-group purpose="location">
          <context context-type="sourcefile">src/app/bisq/bisq-transaction-details/bisq-transaction-details.component.html</context>
          <context context-type="linenumber">7</context>
        </context-group>
        <note priority="1" from="description">transaction.inputs</note>
      </trans-unit>
      <trans-unit id="93883f08c5e22b14770da46e1a5b724bab7d43fb" datatype="html">
        <source>Outputs</source>
        <context-group purpose="location">
          <context context-type="sourcefile">src/app/bisq/bisq-transaction-details/bisq-transaction-details.component.html</context>
          <context context-type="linenumber">11</context>
        </context-group>
        <note priority="1" from="description">transaction.outputs</note>
      </trans-unit>
      <trans-unit id="21530115a661c0faac6906740c586118628c2d54" datatype="html">
        <source>Issued amount</source>
        <context-group purpose="location">
          <context context-type="sourcefile">src/app/bisq/bisq-transaction-details/bisq-transaction-details.component.html</context>
          <context context-type="linenumber">15</context>
        </context-group>
        <context-group purpose="location">
          <context context-type="sourcefile">src/app/components/asset/asset.component.html</context>
          <context context-type="linenumber">45</context>
        </context-group>
        <note priority="1" from="description">Liquid Asset issued amount</note>
        <note priority="1" from="meaning">asset.issued-amount</note>
      </trans-unit>
      <trans-unit id="f61c6867295f3b53d23557021f2f4e0aa1d0b8fc" datatype="html">
        <source>Type</source>
        <context-group purpose="location">
          <context context-type="sourcefile">src/app/bisq/bisq-transaction-details/bisq-transaction-details.component.html</context>
          <context context-type="linenumber">25</context>
        </context-group>
        <context-group purpose="location">
          <context context-type="sourcefile">src/app/bisq/bisq-transactions/bisq-transactions.component.html</context>
          <context context-type="linenumber">19</context>
        </context-group>
        <context-group purpose="location">
          <context context-type="sourcefile">src/app/components/transaction/transaction.component.html</context>
          <context context-type="linenumber">164</context>
        </context-group>
        <context-group purpose="location">
          <context context-type="sourcefile">src/app/components/transactions-list/transactions-list.component.html</context>
          <context context-type="linenumber">276</context>
        </context-group>
      </trans-unit>
      <trans-unit id="8fe73a4787b8068b2ba61f54ab7e0f9af2ea1fc9" datatype="html">
        <source>Version</source>
        <context-group purpose="location">
          <context context-type="sourcefile">src/app/bisq/bisq-transaction-details/bisq-transaction-details.component.html</context>
          <context context-type="linenumber">29</context>
        </context-group>
        <context-group purpose="location">
          <context context-type="sourcefile">src/app/components/block/block.component.html</context>
          <context context-type="linenumber">264</context>
        </context-group>
        <context-group purpose="location">
          <context context-type="sourcefile">src/app/components/transaction/transaction.component.html</context>
          <context context-type="linenumber">312</context>
        </context-group>
        <note priority="1" from="description">transaction.version</note>
      </trans-unit>
      <trans-unit id="b59ea65c89a5ae15b787d8318fdad9edd6fec243" datatype="html">
        <source>Transaction</source>
        <context-group purpose="location">
          <context context-type="sourcefile">src/app/bisq/bisq-transaction/bisq-transaction.component.html</context>
          <context context-type="linenumber">6</context>
        </context-group>
        <context-group purpose="location">
          <context context-type="sourcefile">src/app/bisq/bisq-transaction/bisq-transaction.component.html</context>
          <context context-type="linenumber">110</context>
        </context-group>
        <context-group purpose="location">
          <context context-type="sourcefile">src/app/components/block-overview-tooltip/block-overview-tooltip.component.html</context>
          <context context-type="linenumber">12</context>
        </context-group>
        <context-group purpose="location">
          <context context-type="sourcefile">src/app/components/rbf-timeline/rbf-timeline-tooltip.component.html</context>
          <context context-type="linenumber">11</context>
        </context-group>
        <context-group purpose="location">
          <context context-type="sourcefile">src/app/components/transaction/transaction-preview.component.html</context>
          <context context-type="linenumber">3</context>
        </context-group>
        <context-group purpose="location">
          <context context-type="sourcefile">src/app/components/transaction/transaction.component.html</context>
          <context context-type="linenumber">20</context>
        </context-group>
        <context-group purpose="location">
          <context context-type="sourcefile">src/app/components/tx-bowtie-graph-tooltip/tx-bowtie-graph-tooltip.component.html</context>
          <context context-type="linenumber">50</context>
        </context-group>
        <note priority="1" from="description">shared.transaction</note>
      </trans-unit>
<<<<<<< HEAD
      <trans-unit id="8e623d3cfecb7c560c114390db53c1f430ffd0de" datatype="html">
        <source><x id="INTERPOLATION" equiv-text="confirmation&lt;/ng-template&gt;
          &lt;ng-template #confirmationPlural let-i i18n=&quot;shared.confirmation-count.plural|Transaction plural confir"/> confirmation</source>
        <context-group purpose="location">
          <context context-type="sourcefile">src/app/bisq/bisq-transaction/bisq-transaction.component.html</context>
          <context context-type="linenumber">20,21</context>
        </context-group>
        <context-group purpose="location">
          <context context-type="sourcefile">src/app/bisq/bisq-transfers/bisq-transfers.component.html</context>
          <context context-type="linenumber">75,76</context>
        </context-group>
        <context-group purpose="location">
          <context context-type="sourcefile">src/app/components/transaction/transaction.component.html</context>
          <context context-type="linenumber">31,32</context>
        </context-group>
        <context-group purpose="location">
          <context context-type="sourcefile">src/app/components/transactions-list/transactions-list.component.html</context>
          <context context-type="linenumber">296,297</context>
        </context-group>
        <note priority="1" from="description">Transaction singular confirmation count</note>
        <note priority="1" from="meaning">shared.confirmation-count.singular</note>
      </trans-unit>
      <trans-unit id="bc5b0a2631f0b7bc71aaec6aa6f01af21f9a80d4" datatype="html">
        <source><x id="INTERPOLATION" equiv-text="confirmations&lt;/ng-template&gt;
        &lt;/button&gt;
      &lt;/div&gt;
    &lt;/div&gt;

      &lt;div class=&quot;clearfix&quot;&gt;&lt;/div&gt;

      &lt;div class=&quot;box tran"/> confirmations</source>
        <context-group purpose="location">
          <context context-type="sourcefile">src/app/bisq/bisq-transaction/bisq-transaction.component.html</context>
          <context context-type="linenumber">21,22</context>
        </context-group>
        <context-group purpose="location">
          <context context-type="sourcefile">src/app/bisq/bisq-transfers/bisq-transfers.component.html</context>
          <context context-type="linenumber">76,77</context>
        </context-group>
        <context-group purpose="location">
          <context context-type="sourcefile">src/app/components/transaction/transaction.component.html</context>
          <context context-type="linenumber">32,33</context>
        </context-group>
        <context-group purpose="location">
          <context context-type="sourcefile">src/app/components/transactions-list/transactions-list.component.html</context>
          <context context-type="linenumber">297,298</context>
        </context-group>
        <note priority="1" from="description">Transaction plural confirmation count</note>
        <note priority="1" from="meaning">shared.confirmation-count.plural</note>
      </trans-unit>
=======
>>>>>>> 91fad7ff
      <trans-unit id="0d6ed649666c5cdcf12be0216d82051bba3614b0" datatype="html">
        <source>Included in block</source>
        <context-group purpose="location">
          <context context-type="sourcefile">src/app/bisq/bisq-transaction/bisq-transaction.component.html</context>
          <context context-type="linenumber">41</context>
        </context-group>
        <note priority="1" from="description">Transaction included in block</note>
        <note priority="1" from="meaning">transaction.included-in-block</note>
      </trans-unit>
      <trans-unit id="885666551418fd59011ceb09d5c481095940193b" datatype="html">
        <source>Features</source>
        <context-group purpose="location">
          <context context-type="sourcefile">src/app/bisq/bisq-transaction/bisq-transaction.component.html</context>
          <context context-type="linenumber">47</context>
        </context-group>
        <context-group purpose="location">
          <context context-type="sourcefile">src/app/components/transaction/transaction.component.html</context>
          <context context-type="linenumber">68</context>
        </context-group>
        <context-group purpose="location">
          <context context-type="sourcefile">src/app/components/transaction/transaction.component.html</context>
          <context context-type="linenumber">141</context>
        </context-group>
        <context-group purpose="location">
          <context context-type="sourcefile">src/app/lightning/node/node.component.html</context>
          <context context-type="linenumber">122</context>
        </context-group>
        <note priority="1" from="description">Transaction features</note>
        <note priority="1" from="meaning">transaction.features</note>
      </trans-unit>
      <trans-unit id="e5026f6e33b13e7d8185288b9691d006a139d36d" datatype="html">
        <source>Fee per vByte</source>
        <context-group purpose="location">
          <context context-type="sourcefile">src/app/bisq/bisq-transaction/bisq-transaction.component.html</context>
          <context context-type="linenumber">67</context>
        </context-group>
        <note priority="1" from="description">Transaction fee</note>
        <note priority="1" from="meaning">transaction.fee-per-vbyte</note>
      </trans-unit>
      <trans-unit id="d21fcec8ace7941d2bf7c822ce2003cdd9ecff43" datatype="html">
        <source>Fee per weight unit</source>
        <context-group purpose="location">
          <context context-type="sourcefile">src/app/bisq/bisq-transaction/bisq-transaction.component.html</context>
          <context context-type="linenumber">68</context>
        </context-group>
        <note priority="1" from="description">Transaction fee</note>
        <note priority="1" from="meaning">transaction.fee-per-wu</note>
      </trans-unit>
      <trans-unit id="4f8b2bb476981727ab34ed40fde1218361f92c45" datatype="html">
        <source>Details</source>
        <context-group purpose="location">
          <context context-type="sourcefile">src/app/bisq/bisq-transaction/bisq-transaction.component.html</context>
          <context context-type="linenumber">88</context>
        </context-group>
        <context-group purpose="location">
          <context context-type="sourcefile">src/app/bisq/bisq-transaction/bisq-transaction.component.html</context>
          <context context-type="linenumber">154</context>
        </context-group>
        <context-group purpose="location">
          <context context-type="sourcefile">src/app/components/transaction/transaction.component.html</context>
          <context context-type="linenumber">282</context>
        </context-group>
        <context-group purpose="location">
          <context context-type="sourcefile">src/app/components/transaction/transaction.component.html</context>
          <context context-type="linenumber">434</context>
        </context-group>
        <note priority="1" from="description">transaction.details</note>
      </trans-unit>
      <trans-unit id="31d8d7f29ddbd3f64d374a132ddacd5e4a0835a2" datatype="html">
        <source>Inputs &amp; Outputs</source>
        <context-group purpose="location">
          <context context-type="sourcefile">src/app/bisq/bisq-transaction/bisq-transaction.component.html</context>
          <context context-type="linenumber">96</context>
        </context-group>
        <context-group purpose="location">
          <context context-type="sourcefile">src/app/bisq/bisq-transaction/bisq-transaction.component.html</context>
          <context context-type="linenumber">178</context>
        </context-group>
        <context-group purpose="location">
          <context context-type="sourcefile">src/app/components/transaction/transaction.component.html</context>
          <context context-type="linenumber">269</context>
        </context-group>
        <context-group purpose="location">
          <context context-type="sourcefile">src/app/components/transaction/transaction.component.html</context>
          <context context-type="linenumber">405</context>
        </context-group>
        <note priority="1" from="description">Transaction inputs and outputs</note>
        <note priority="1" from="meaning">transaction.inputs-and-outputs</note>
      </trans-unit>
      <trans-unit id="bisq.transaction.browser-title" datatype="html">
        <source>Transaction: <x id="INTERPOLATION" equiv-text="this.txId"/></source>
        <context-group purpose="location">
          <context context-type="sourcefile">src/app/bisq/bisq-transaction/bisq-transaction.component.ts</context>
          <context context-type="linenumber">50</context>
        </context-group>
        <context-group purpose="location">
          <context context-type="sourcefile">src/app/components/transaction/transaction-preview.component.ts</context>
          <context context-type="linenumber">89</context>
        </context-group>
        <context-group purpose="location">
          <context context-type="sourcefile">src/app/components/transaction/transaction.component.ts</context>
          <context context-type="linenumber">291</context>
        </context-group>
      </trans-unit>
      <trans-unit id="meta.description.bisq.transaction" datatype="html">
        <source>See inputs, outputs, transaction type, burnt amount, and more for transaction with txid <x id="INTERPOLATION" equiv-text="this.txId"/>.</source>
        <context-group purpose="location">
          <context context-type="sourcefile">src/app/bisq/bisq-transaction/bisq-transaction.component.ts</context>
          <context context-type="linenumber">51</context>
        </context-group>
      </trans-unit>
      <trans-unit id="4d6066e445db90780e4b30ca93398be0b6567eda" datatype="html">
        <source>BSQ Transactions</source>
        <context-group purpose="location">
          <context context-type="sourcefile">src/app/bisq/bisq-transactions/bisq-transactions.component.html</context>
          <context context-type="linenumber">2</context>
        </context-group>
      </trans-unit>
      <trans-unit id="94c248797dd2b6af49068cb49c3b4bc26bec6a16" datatype="html">
        <source>TXID</source>
        <context-group purpose="location">
          <context context-type="sourcefile">src/app/bisq/bisq-transactions/bisq-transactions.component.html</context>
          <context context-type="linenumber">18</context>
        </context-group>
        <context-group purpose="location">
          <context context-type="sourcefile">src/app/components/transaction/transaction.component.html</context>
          <context context-type="linenumber">165</context>
        </context-group>
        <context-group purpose="location">
          <context context-type="sourcefile">src/app/dashboard/dashboard.component.html</context>
          <context context-type="linenumber">85</context>
        </context-group>
        <context-group purpose="location">
          <context context-type="sourcefile">src/app/dashboard/dashboard.component.html</context>
          <context context-type="linenumber">156</context>
        </context-group>
      </trans-unit>
      <trans-unit id="bfa87f9724434e4245b30f2bdd11d97477048cd1" datatype="html">
        <source>Confirmed</source>
        <context-group purpose="location">
          <context context-type="sourcefile">src/app/bisq/bisq-transactions/bisq-transactions.component.html</context>
          <context context-type="linenumber">21</context>
        </context-group>
        <context-group purpose="location">
          <context context-type="sourcefile">src/app/components/transaction/transaction.component.html</context>
          <context context-type="linenumber">63</context>
        </context-group>
        <context-group purpose="location">
          <context context-type="sourcefile">src/app/shared/components/confirmations/confirmations.component.html</context>
          <context context-type="linenumber">9</context>
        </context-group>
        <note priority="1" from="description">Transaction Confirmed state</note>
        <note priority="1" from="meaning">transaction.confirmed</note>
      </trans-unit>
      <trans-unit id="8411955056013208681" datatype="html">
        <source>Asset listing fee</source>
        <context-group purpose="location">
          <context context-type="sourcefile">src/app/bisq/bisq-transactions/bisq-transactions.component.ts</context>
          <context context-type="linenumber">31</context>
        </context-group>
      </trans-unit>
      <trans-unit id="4096113720451832029" datatype="html">
        <source>Blind vote</source>
        <context-group purpose="location">
          <context context-type="sourcefile">src/app/bisq/bisq-transactions/bisq-transactions.component.ts</context>
          <context context-type="linenumber">32</context>
        </context-group>
      </trans-unit>
      <trans-unit id="8029165479004970466" datatype="html">
        <source>Compensation request</source>
        <context-group purpose="location">
          <context context-type="sourcefile">src/app/bisq/bisq-transactions/bisq-transactions.component.ts</context>
          <context context-type="linenumber">33</context>
        </context-group>
      </trans-unit>
      <trans-unit id="2303359202781425764" datatype="html">
        <source>Genesis</source>
        <context-group purpose="location">
          <context context-type="sourcefile">src/app/bisq/bisq-transactions/bisq-transactions.component.ts</context>
          <context context-type="linenumber">34</context>
        </context-group>
        <context-group purpose="location">
          <context context-type="sourcefile">src/app/components/block/block-preview.component.html</context>
          <context context-type="linenumber">10</context>
        </context-group>
        <context-group purpose="location">
          <context context-type="sourcefile">src/app/components/block/block.component.html</context>
          <context context-type="linenumber">10</context>
        </context-group>
      </trans-unit>
      <trans-unit id="1805880753357861573" datatype="html">
        <source>Irregular</source>
        <context-group purpose="location">
          <context context-type="sourcefile">src/app/bisq/bisq-transactions/bisq-transactions.component.ts</context>
          <context context-type="linenumber">35</context>
        </context-group>
      </trans-unit>
      <trans-unit id="1899519213652410949" datatype="html">
        <source>Lockup</source>
        <context-group purpose="location">
          <context context-type="sourcefile">src/app/bisq/bisq-transactions/bisq-transactions.component.ts</context>
          <context context-type="linenumber">36</context>
        </context-group>
      </trans-unit>
      <trans-unit id="450749685636583691" datatype="html">
        <source>Pay trade fee</source>
        <context-group purpose="location">
          <context context-type="sourcefile">src/app/bisq/bisq-transactions/bisq-transactions.component.ts</context>
          <context context-type="linenumber">37</context>
        </context-group>
      </trans-unit>
      <trans-unit id="4844032232639560116" datatype="html">
        <source>Proof of burn</source>
        <context-group purpose="location">
          <context context-type="sourcefile">src/app/bisq/bisq-transactions/bisq-transactions.component.ts</context>
          <context context-type="linenumber">38</context>
        </context-group>
      </trans-unit>
      <trans-unit id="2011097393756618787" datatype="html">
        <source>Proposal</source>
        <context-group purpose="location">
          <context context-type="sourcefile">src/app/bisq/bisq-transactions/bisq-transactions.component.ts</context>
          <context context-type="linenumber">39</context>
        </context-group>
      </trans-unit>
      <trans-unit id="3275831985256202873" datatype="html">
        <source>Reimbursement request</source>
        <context-group purpose="location">
          <context context-type="sourcefile">src/app/bisq/bisq-transactions/bisq-transactions.component.ts</context>
          <context context-type="linenumber">40</context>
        </context-group>
      </trans-unit>
      <trans-unit id="1226904538495857889" datatype="html">
        <source>Transfer BSQ</source>
        <context-group purpose="location">
          <context context-type="sourcefile">src/app/bisq/bisq-transactions/bisq-transactions.component.ts</context>
          <context context-type="linenumber">41</context>
        </context-group>
      </trans-unit>
      <trans-unit id="4545041448523656285" datatype="html">
        <source>Unlock</source>
        <context-group purpose="location">
          <context context-type="sourcefile">src/app/bisq/bisq-transactions/bisq-transactions.component.ts</context>
          <context context-type="linenumber">42</context>
        </context-group>
      </trans-unit>
      <trans-unit id="8694527859973232423" datatype="html">
        <source>Vote reveal</source>
        <context-group purpose="location">
          <context context-type="sourcefile">src/app/bisq/bisq-transactions/bisq-transactions.component.ts</context>
          <context context-type="linenumber">43</context>
        </context-group>
      </trans-unit>
      <trans-unit id="bisq-transactions.filter" datatype="html">
        <source>Filter</source>
        <context-group purpose="location">
          <context context-type="sourcefile">src/app/bisq/bisq-transactions/bisq-transactions.component.ts</context>
          <context context-type="linenumber">57</context>
        </context-group>
      </trans-unit>
      <trans-unit id="bisq-transactions.selectall" datatype="html">
        <source>Select all</source>
        <context-group purpose="location">
          <context context-type="sourcefile">src/app/bisq/bisq-transactions/bisq-transactions.component.ts</context>
          <context context-type="linenumber">58</context>
        </context-group>
      </trans-unit>
      <trans-unit id="bisq-transactions.unselectall" datatype="html">
        <source>Unselect all</source>
        <context-group purpose="location">
          <context context-type="sourcefile">src/app/bisq/bisq-transactions/bisq-transactions.component.ts</context>
          <context context-type="linenumber">59</context>
        </context-group>
      </trans-unit>
      <trans-unit id="meta.description.bisq.transactions" datatype="html">
        <source>See recent BSQ transactions: amount, txid, associated Bitcoin block, transaction type, and more.</source>
        <context-group purpose="location">
          <context context-type="sourcefile">src/app/bisq/bisq-transactions/bisq-transactions.component.ts</context>
          <context context-type="linenumber">82</context>
        </context-group>
      </trans-unit>
      <trans-unit id="bisq-graph-trades" datatype="html">
        <source>Trades</source>
        <context-group purpose="location">
          <context context-type="sourcefile">src/app/bisq/lightweight-charts-area/lightweight-charts-area.component.ts</context>
          <context context-type="linenumber">99</context>
        </context-group>
      </trans-unit>
      <trans-unit id="bisq-graph-volume" datatype="html">
        <source>Volume</source>
        <context-group purpose="location">
          <context context-type="sourcefile">src/app/bisq/lightweight-charts-area/lightweight-charts-area.component.ts</context>
          <context context-type="linenumber">100</context>
        </context-group>
      </trans-unit>
      <trans-unit id="4b137ec8bf73a47063740b75c0c40d5fd3c48015" datatype="html">
        <source>The Mempool Open Source Project</source>
        <context-group purpose="location">
          <context context-type="sourcefile">src/app/components/about/about.component.html</context>
          <context context-type="linenumber">13</context>
        </context-group>
        <note priority="1" from="description">about.about-the-project</note>
      </trans-unit>
      <trans-unit id="8a4411dcb4da0aa489ec367bf2a3ec289e07a86e" datatype="html">
        <source>Our mempool and blockchain explorer for the Bitcoin community, focusing on the transaction fee market and multi-layer ecosystem, completely self-hosted without any trusted third-parties.</source>
        <context-group purpose="location">
          <context context-type="sourcefile">src/app/components/about/about.component.html</context>
          <context context-type="linenumber">14</context>
        </context-group>
      </trans-unit>
      <trans-unit id="9bada74bc2b36480a6db8734d56a2b89135de590" datatype="html">
        <source>Become a Community Sponsor</source>
        <context-group purpose="location">
          <context context-type="sourcefile">src/app/components/about/about.component.html</context>
          <context context-type="linenumber">39</context>
        </context-group>
        <note priority="1" from="description">about.community-sponsor-button</note>
      </trans-unit>
      <trans-unit id="bef4c03ebfa29b890665fbcf6bf097b9ae29a91e" datatype="html">
        <source>Become an Enterprise Sponsor</source>
        <context-group purpose="location">
          <context context-type="sourcefile">src/app/components/about/about.component.html</context>
          <context context-type="linenumber">46</context>
        </context-group>
        <note priority="1" from="description">about.enterprise-sponsor-button</note>
      </trans-unit>
      <trans-unit id="a24b1c6a9c4334ba204e4cec2dd9f32ea33d043f" datatype="html">
        <source>Enterprise Sponsors 🚀</source>
        <context-group purpose="location">
          <context context-type="sourcefile">src/app/components/about/about.component.html</context>
          <context context-type="linenumber">55</context>
        </context-group>
        <note priority="1" from="description">about.sponsors.enterprise.withRocket</note>
      </trans-unit>
      <trans-unit id="299789f4d4817ccf915f6a5b0e48c093b646b079" datatype="html">
        <source>Whale Sponsors</source>
        <context-group purpose="location">
          <context context-type="sourcefile">src/app/components/about/about.component.html</context>
          <context context-type="linenumber">202</context>
        </context-group>
        <note priority="1" from="description">about.sponsors.withHeart</note>
      </trans-unit>
      <trans-unit id="2dca632c813555d7153785d4b6d25cc0f04d6bcd" datatype="html">
        <source>Chad Sponsors</source>
        <context-group purpose="location">
          <context context-type="sourcefile">src/app/components/about/about.component.html</context>
          <context context-type="linenumber">215</context>
        </context-group>
        <note priority="1" from="description">about.sponsors.withHeart</note>
      </trans-unit>
      <trans-unit id="0a441237b27eaeacbeba376cabd33921fa4bb2d6" datatype="html">
        <source>OG Sponsors ❤️</source>
        <context-group purpose="location">
          <context context-type="sourcefile">src/app/components/about/about.component.html</context>
          <context context-type="linenumber">228</context>
        </context-group>
        <note priority="1" from="description">about.sponsors.withHeart</note>
      </trans-unit>
      <trans-unit id="1405c5f1a9834338ff13442c550927ab7144fdc8" datatype="html">
        <source>Community Integrations</source>
        <context-group purpose="location">
          <context context-type="sourcefile">src/app/components/about/about.component.html</context>
          <context context-type="linenumber">239</context>
        </context-group>
        <note priority="1" from="description">about.community-integrations</note>
      </trans-unit>
      <trans-unit id="020cce975a5d7e0cc0f4578903358459d693e4bb" datatype="html">
        <source>Community Alliances</source>
        <context-group purpose="location">
          <context context-type="sourcefile">src/app/components/about/about.component.html</context>
          <context context-type="linenumber">353</context>
        </context-group>
        <note priority="1" from="description">about.alliances</note>
      </trans-unit>
      <trans-unit id="d5a535ddb26ae8cb056325715af27bb1b4008c14" datatype="html">
        <source>Project Translators</source>
        <context-group purpose="location">
          <context context-type="sourcefile">src/app/components/about/about.component.html</context>
          <context context-type="linenumber">369</context>
        </context-group>
        <note priority="1" from="description">about.translators</note>
      </trans-unit>
      <trans-unit id="2dd9b8a8997a6b57413ca3cd32dd38cef9fa39c2" datatype="html">
        <source>Project Contributors</source>
        <context-group purpose="location">
          <context context-type="sourcefile">src/app/components/about/about.component.html</context>
          <context context-type="linenumber">383</context>
        </context-group>
        <note priority="1" from="description">about.contributors</note>
      </trans-unit>
      <trans-unit id="3d395b07b1f87656ed773adcbb3daf8e00c08779" datatype="html">
        <source>Project Members</source>
        <context-group purpose="location">
          <context context-type="sourcefile">src/app/components/about/about.component.html</context>
          <context context-type="linenumber">395</context>
        </context-group>
        <note priority="1" from="description">about.project_members</note>
      </trans-unit>
      <trans-unit id="d177262e3a43b2a7221183812daf0ada97659436" datatype="html">
        <source>Project Maintainers</source>
        <context-group purpose="location">
          <context context-type="sourcefile">src/app/components/about/about.component.html</context>
          <context context-type="linenumber">408</context>
        </context-group>
        <note priority="1" from="description">about.maintainers</note>
      </trans-unit>
      <trans-unit id="004b222ff9ef9dd4771b777950ca1d0e4cd4348a" datatype="html">
        <source>About</source>
        <context-group purpose="location">
          <context context-type="sourcefile">src/app/components/about/about.component.ts</context>
          <context context-type="linenumber">45</context>
        </context-group>
        <context-group purpose="location">
          <context context-type="sourcefile">src/app/components/bisq-master-page/bisq-master-page.component.html</context>
          <context context-type="linenumber">75</context>
        </context-group>
        <context-group purpose="location">
          <context context-type="sourcefile">src/app/components/liquid-master-page/liquid-master-page.component.html</context>
          <context context-type="linenumber">85</context>
        </context-group>
        <context-group purpose="location">
          <context context-type="sourcefile">src/app/components/master-page/master-page.component.html</context>
          <context context-type="linenumber">71</context>
        </context-group>
      </trans-unit>
      <trans-unit id="meta.description.about" datatype="html">
        <source>Learn more about The Mempool Open Source Project®: enterprise sponsors, individual sponsors, integrations, who contributes, FOSS licensing, and more.</source>
        <context-group purpose="location">
          <context context-type="sourcefile">src/app/components/about/about.component.ts</context>
          <context context-type="linenumber">46</context>
        </context-group>
      </trans-unit>
      <trans-unit id="83b8b9dd1ed416447cf8438460a37b0ddeb2677c" datatype="html">
        <source>sat</source>
        <context-group purpose="location">
          <context context-type="sourcefile">src/app/components/accelerate-preview/accelerate-fee-graph.component.html</context>
          <context context-type="linenumber">15</context>
        </context-group>
        <context-group purpose="location">
          <context context-type="sourcefile">src/app/components/block-overview-tooltip/block-overview-tooltip.component.html</context>
          <context context-type="linenumber">23</context>
        </context-group>
        <context-group purpose="location">
          <context context-type="sourcefile">src/app/components/rbf-timeline/rbf-timeline-tooltip.component.html</context>
          <context context-type="linenumber">22</context>
        </context-group>
        <context-group purpose="location">
          <context context-type="sourcefile">src/app/components/transaction/transaction-preview.component.html</context>
          <context context-type="linenumber">24</context>
        </context-group>
        <context-group purpose="location">
          <context context-type="sourcefile">src/app/components/transaction/transaction.component.html</context>
          <context context-type="linenumber">503</context>
        </context-group>
        <context-group purpose="location">
          <context context-type="sourcefile">src/app/components/transactions-list/transactions-list.component.html</context>
          <context context-type="linenumber">304</context>
        </context-group>
        <note priority="1" from="description">sat</note>
        <note priority="1" from="meaning">shared.sat</note>
      </trans-unit>
      <trans-unit id="e4b2d9e6a2ab9e6ca34027ec03beaac42b7badd4" datatype="html">
        <source>sats</source>
        <context-group purpose="location">
          <context context-type="sourcefile">src/app/components/accelerate-preview/accelerate-preview.component.html</context>
          <context context-type="linenumber">54</context>
        </context-group>
        <context-group purpose="location">
          <context context-type="sourcefile">src/app/components/accelerate-preview/accelerate-preview.component.html</context>
          <context context-type="linenumber">79</context>
        </context-group>
        <context-group purpose="location">
          <context context-type="sourcefile">src/app/components/accelerate-preview/accelerate-preview.component.html</context>
          <context context-type="linenumber">113</context>
        </context-group>
        <context-group purpose="location">
          <context context-type="sourcefile">src/app/components/accelerate-preview/accelerate-preview.component.html</context>
          <context context-type="linenumber">133</context>
        </context-group>
        <context-group purpose="location">
          <context context-type="sourcefile">src/app/components/accelerate-preview/accelerate-preview.component.html</context>
          <context context-type="linenumber">145</context>
        </context-group>
        <context-group purpose="location">
          <context context-type="sourcefile">src/app/components/accelerate-preview/accelerate-preview.component.html</context>
          <context context-type="linenumber">162</context>
        </context-group>
        <context-group purpose="location">
          <context context-type="sourcefile">src/app/components/accelerate-preview/accelerate-preview.component.html</context>
          <context context-type="linenumber">185</context>
        </context-group>
        <context-group purpose="location">
          <context context-type="sourcefile">src/app/components/accelerate-preview/accelerate-preview.component.html</context>
          <context context-type="linenumber">208</context>
        </context-group>
        <context-group purpose="location">
          <context context-type="sourcefile">src/app/components/calculator/calculator.component.html</context>
          <context context-type="linenumber">29</context>
        </context-group>
        <context-group purpose="location">
          <context context-type="sourcefile">src/app/components/calculator/calculator.component.html</context>
          <context context-type="linenumber">44</context>
        </context-group>
        <context-group purpose="location">
          <context context-type="sourcefile">src/app/lightning/channels-list/channels-list.component.html</context>
          <context context-type="linenumber">63</context>
        </context-group>
        <context-group purpose="location">
          <context context-type="sourcefile">src/app/lightning/channels-list/channels-list.component.html</context>
          <context context-type="linenumber">87</context>
        </context-group>
        <context-group purpose="location">
          <context context-type="sourcefile">src/app/lightning/channels-statistics/channels-statistics.component.html</context>
          <context context-type="linenumber">17</context>
        </context-group>
        <context-group purpose="location">
          <context context-type="sourcefile">src/app/lightning/channels-statistics/channels-statistics.component.html</context>
          <context context-type="linenumber">63</context>
        </context-group>
        <context-group purpose="location">
          <context context-type="sourcefile">src/app/lightning/group/group-preview.component.html</context>
          <context context-type="linenumber">34</context>
        </context-group>
        <context-group purpose="location">
          <context context-type="sourcefile">src/app/lightning/group/group.component.html</context>
          <context context-type="linenumber">32</context>
        </context-group>
        <context-group purpose="location">
          <context context-type="sourcefile">src/app/lightning/group/group.component.html</context>
          <context context-type="linenumber">83</context>
        </context-group>
        <context-group purpose="location">
          <context context-type="sourcefile">src/app/lightning/justice-list/justice-list.component.html</context>
          <context context-type="linenumber">28</context>
        </context-group>
        <context-group purpose="location">
          <context context-type="sourcefile">src/app/lightning/nodes-per-country-chart/nodes-per-country-chart.component.html</context>
          <context context-type="linenumber">50</context>
        </context-group>
        <context-group purpose="location">
          <context context-type="sourcefile">src/app/lightning/nodes-per-country/nodes-per-country.component.html</context>
          <context context-type="linenumber">22</context>
        </context-group>
        <context-group purpose="location">
          <context context-type="sourcefile">src/app/lightning/nodes-per-country/nodes-per-country.component.html</context>
          <context context-type="linenumber">82</context>
        </context-group>
        <context-group purpose="location">
          <context context-type="sourcefile">src/app/lightning/nodes-per-isp/nodes-per-isp.component.html</context>
          <context context-type="linenumber">23</context>
        </context-group>
        <context-group purpose="location">
          <context context-type="sourcefile">src/app/lightning/nodes-per-isp/nodes-per-isp.component.html</context>
          <context context-type="linenumber">79</context>
        </context-group>
        <note priority="1" from="description">shared.sats</note>
      </trans-unit>
      <trans-unit id="d2eb45d1cd8cd146b7cb0223ab97a4b03b614060" datatype="html">
        <source>sat/vB</source>
        <context-group purpose="location">
          <context context-type="sourcefile">src/app/components/accelerate-preview/accelerate-preview.component.html</context>
          <context context-type="linenumber">103</context>
        </context-group>
        <context-group purpose="location">
          <context context-type="sourcefile">src/app/components/accelerate-preview/accelerate-preview.component.html</context>
          <context context-type="linenumber">168</context>
        </context-group>
        <context-group purpose="location">
          <context context-type="sourcefile">src/app/components/accelerate-preview/accelerate-preview.component.html</context>
          <context context-type="linenumber">193</context>
        </context-group>
        <context-group purpose="location">
          <context context-type="sourcefile">src/app/shared/components/fee-rate/fee-rate.component.html</context>
          <context context-type="linenumber">2</context>
        </context-group>
        <note priority="1" from="description">sat/vB</note>
        <note priority="1" from="meaning">shared.sat-vbyte</note>
      </trans-unit>
      <trans-unit id="address-label.multisig" datatype="html">
        <source>Multisig <x id="multisigM" equiv-text="ms.m"/> of <x id="multisigN" equiv-text="ms.n"/></source>
        <context-group purpose="location">
          <context context-type="sourcefile">src/app/components/address-labels/address-labels.component.ts</context>
          <context context-type="linenumber">107</context>
        </context-group>
      </trans-unit>
      <trans-unit id="04ffd930e7a2dc086c952a3a51b42c836bf21cc1" datatype="html">
        <source>Unconfidential</source>
        <context-group purpose="location">
          <context context-type="sourcefile">src/app/components/address/address-preview.component.html</context>
          <context context-type="linenumber">15</context>
        </context-group>
        <context-group purpose="location">
          <context context-type="sourcefile">src/app/components/address/address.component.html</context>
          <context context-type="linenumber">21</context>
        </context-group>
        <note priority="1" from="description">address.unconfidential</note>
      </trans-unit>
      <trans-unit id="30751732ff4b8f6ddb2a906e0173072ac29d412a" datatype="html">
        <source>Confidential</source>
        <context-group purpose="location">
          <context context-type="sourcefile">src/app/components/address/address-preview.component.html</context>
          <context context-type="linenumber">55</context>
        </context-group>
        <context-group purpose="location">
          <context context-type="sourcefile">src/app/components/address/address.component.html</context>
          <context context-type="linenumber">153</context>
        </context-group>
        <context-group purpose="location">
          <context context-type="sourcefile">src/app/components/amount/amount.component.html</context>
          <context context-type="linenumber">18</context>
        </context-group>
        <context-group purpose="location">
          <context context-type="sourcefile">src/app/components/asset-circulation/asset-circulation.component.html</context>
          <context context-type="linenumber">2</context>
        </context-group>
        <context-group purpose="location">
          <context context-type="sourcefile">src/app/components/asset/asset.component.html</context>
          <context context-type="linenumber">161</context>
        </context-group>
        <context-group purpose="location">
          <context context-type="sourcefile">src/app/components/transaction/transaction-preview.component.html</context>
          <context context-type="linenumber">18</context>
        </context-group>
        <context-group purpose="location">
          <context context-type="sourcefile">src/app/components/transactions-list/transactions-list.component.html</context>
          <context context-type="linenumber">313</context>
        </context-group>
        <context-group purpose="location">
          <context context-type="sourcefile">src/app/components/tx-bowtie-graph-tooltip/tx-bowtie-graph-tooltip.component.html</context>
          <context context-type="linenumber">58</context>
        </context-group>
        <context-group purpose="location">
          <context context-type="sourcefile">src/app/dashboard/dashboard.component.html</context>
          <context context-type="linenumber">168</context>
        </context-group>
        <note priority="1" from="description">shared.confidential</note>
      </trans-unit>
      <trans-unit id="address.component.browser-title" datatype="html">
        <source>Address: <x id="INTERPOLATION" equiv-text="this.addressString"/></source>
        <context-group purpose="location">
          <context context-type="sourcefile">src/app/components/address/address-preview.component.ts</context>
          <context context-type="linenumber">71</context>
        </context-group>
        <context-group purpose="location">
          <context context-type="sourcefile">src/app/components/address/address.component.ts</context>
          <context context-type="linenumber">79</context>
        </context-group>
      </trans-unit>
      <trans-unit id="meta.description.bitcoin.address" datatype="html">
        <source>See mempool transactions, confirmed transactions, balance, and more for <x id="PH" equiv-text="this.stateService.network===&apos;liquid&apos;||this.stateService.network===&apos;liquidtestnet&apos;?&apos;Liquid&apos;:&apos;Bitcoin&apos;"/> <x id="PH_1" equiv-text="seoDescriptionNetwork(this.stateService.network)"/> address <x id="INTERPOLATION" equiv-text="this.addressString"/>.</source>
        <context-group purpose="location">
          <context context-type="sourcefile">src/app/components/address/address-preview.component.ts</context>
          <context context-type="linenumber">72</context>
        </context-group>
        <context-group purpose="location">
          <context context-type="sourcefile">src/app/components/address/address.component.ts</context>
          <context context-type="linenumber">80</context>
        </context-group>
      </trans-unit>
      <trans-unit id="714e34125b3343df73f19ec800b43be95217d5d4" datatype="html">
        <source><x id="INTERPOLATION" equiv-text="{{ (transactions?.length | number) || &apos;?&apos; }}"/> of <x id="INTERPOLATION_1" equiv-text="{{ txCount | number }}"/> transaction</source>
        <context-group purpose="location">
          <context context-type="sourcefile">src/app/components/address/address.component.html</context>
          <context context-type="linenumber">59</context>
        </context-group>
        <note priority="1" from="description">X of X Address Transaction</note>
      </trans-unit>
      <trans-unit id="0f6ada0cfb60aefd8f77f8a22349850ce186d666" datatype="html">
        <source><x id="INTERPOLATION" equiv-text="{{ (transactions?.length | number) || &apos;?&apos; }}"/> of <x id="INTERPOLATION_1" equiv-text="{{ txCount | number }}"/> transactions</source>
        <context-group purpose="location">
          <context context-type="sourcefile">src/app/components/address/address.component.html</context>
          <context context-type="linenumber">60</context>
        </context-group>
        <note priority="1" from="description">X of X Address Transactions (Plural)</note>
      </trans-unit>
      <trans-unit id="f094f67fbe759cdbeb2ea14455634bbe5cc6375d" datatype="html">
        <source>Error loading address data.</source>
        <context-group purpose="location">
          <context context-type="sourcefile">src/app/components/address/address.component.html</context>
          <context context-type="linenumber">129</context>
        </context-group>
        <note priority="1" from="description">address.error.loading-address-data</note>
      </trans-unit>
      <trans-unit id="49cef95661d86f4341788ce40068d58801adc6e6" datatype="html">
        <source><x id="START_ITALIC_TEXT" ctype="x-i" equiv-text="&lt;i&gt;"/>There many transactions on this address, more than your backend can handle. See more on <x id="START_LINK" ctype="x-a" equiv-text="&lt;a href=&quot;/docs/faq#address-lookup-issues&quot;&gt;"/>setting up a stronger backend<x id="CLOSE_LINK" ctype="x-a" equiv-text="&lt;/a&gt;"/>.<x id="CLOSE_ITALIC_TEXT" ctype="x-i" equiv-text="&lt;/i&gt;"/><x id="LINE_BREAK" ctype="lb" equiv-text="&lt;br&gt;"/><x id="LINE_BREAK" ctype="lb" equiv-text="&lt;br&gt;"/> Consider viewing this address on the official Mempool website instead: </source>
        <context-group purpose="location">
          <context context-type="sourcefile">src/app/components/address/address.component.html</context>
          <context context-type="linenumber">134,137</context>
        </context-group>
        <note priority="1" from="description">Electrum server limit exceeded error</note>
      </trans-unit>
      <trans-unit id="f8c91b77ad53ccd0f6adb4a6ea3a0f5c3329688b" datatype="html">
        <source>Asset</source>
        <context-group purpose="location">
          <context context-type="sourcefile">src/app/components/asset/asset.component.html</context>
          <context context-type="linenumber">3</context>
        </context-group>
        <note priority="1" from="description">Liquid Asset page title</note>
        <note priority="1" from="meaning">asset</note>
      </trans-unit>
      <trans-unit id="cff1428d10d59d14e45edec3c735a27b5482db59" datatype="html">
        <source>Name</source>
        <context-group purpose="location">
          <context context-type="sourcefile">src/app/components/asset/asset.component.html</context>
          <context context-type="linenumber">21</context>
        </context-group>
        <context-group purpose="location">
          <context context-type="sourcefile">src/app/components/assets/assets.component.html</context>
          <context context-type="linenumber">4</context>
        </context-group>
        <context-group purpose="location">
          <context context-type="sourcefile">src/app/components/assets/assets.component.html</context>
          <context context-type="linenumber">31</context>
        </context-group>
        <context-group purpose="location">
          <context context-type="sourcefile">src/app/lightning/node/node.component.html</context>
          <context context-type="linenumber">140</context>
        </context-group>
        <context-group purpose="location">
          <context context-type="sourcefile">src/app/lightning/nodes-per-country-chart/nodes-per-country-chart.component.html</context>
          <context context-type="linenumber">28</context>
        </context-group>
        <note priority="1" from="description">Asset name header</note>
      </trans-unit>
      <trans-unit id="8f301d45550dcb7dec91cc1fdc1f65f13c6a2892" datatype="html">
        <source>Precision</source>
        <context-group purpose="location">
          <context context-type="sourcefile">src/app/components/asset/asset.component.html</context>
          <context context-type="linenumber">25</context>
        </context-group>
        <note priority="1" from="description">Liquid Asset precision</note>
        <note priority="1" from="meaning">asset.precision</note>
      </trans-unit>
      <trans-unit id="80475fc1bf22ded644db203c43a075f623c527d4" datatype="html">
        <source>Issuer</source>
        <context-group purpose="location">
          <context context-type="sourcefile">src/app/components/asset/asset.component.html</context>
          <context context-type="linenumber">29</context>
        </context-group>
        <note priority="1" from="description">Liquid Asset issuer</note>
        <note priority="1" from="meaning">asset.issuer</note>
      </trans-unit>
      <trans-unit id="e357dfd9e8685f17a862680cd98fe4aa2e068d28" datatype="html">
        <source>Issuance TX</source>
        <context-group purpose="location">
          <context context-type="sourcefile">src/app/components/asset/asset.component.html</context>
          <context context-type="linenumber">33</context>
        </context-group>
        <note priority="1" from="description">Liquid Asset issuance TX</note>
        <note priority="1" from="meaning">asset.issuance-tx</note>
      </trans-unit>
      <trans-unit id="c5b2c0d65b8fd12ebf8c0d79f562703776fc954e" datatype="html">
        <source>Pegged in</source>
        <context-group purpose="location">
          <context context-type="sourcefile">src/app/components/asset/asset.component.html</context>
          <context context-type="linenumber">37</context>
        </context-group>
        <note priority="1" from="description">Liquid Asset pegged-in amount</note>
        <note priority="1" from="meaning">asset.pegged-in</note>
      </trans-unit>
      <trans-unit id="8f5d6ce525a24b049fee47f9b2d8447cca97ccc8" datatype="html">
        <source>Pegged out</source>
        <context-group purpose="location">
          <context context-type="sourcefile">src/app/components/asset/asset.component.html</context>
          <context context-type="linenumber">41</context>
        </context-group>
        <note priority="1" from="description">Liquid Asset pegged-out amount</note>
        <note priority="1" from="meaning">asset.pegged-out</note>
      </trans-unit>
      <trans-unit id="e21556753a442f3d474ccfed50cd3f60bec18fe3" datatype="html">
        <source>Burned amount</source>
        <context-group purpose="location">
          <context context-type="sourcefile">src/app/components/asset/asset.component.html</context>
          <context context-type="linenumber">49</context>
        </context-group>
        <note priority="1" from="description">Liquid Asset burned amount</note>
        <note priority="1" from="meaning">asset.burned-amount</note>
      </trans-unit>
      <trans-unit id="1990b8bef8f205a7d1b821aa4f979cc9f4fe179d" datatype="html">
        <source>Circulating amount</source>
        <context-group purpose="location">
          <context context-type="sourcefile">src/app/components/asset/asset.component.html</context>
          <context context-type="linenumber">53</context>
        </context-group>
        <context-group purpose="location">
          <context context-type="sourcefile">src/app/components/asset/asset.component.html</context>
          <context context-type="linenumber">57</context>
        </context-group>
        <note priority="1" from="description">Liquid Asset circulating amount</note>
        <note priority="1" from="meaning">asset.circulating-amount</note>
      </trans-unit>
      <trans-unit id="c3360a933cb312b395d276a2b865214cf832df58" datatype="html">
        <source><x id="INTERPOLATION" equiv-text="{{ (transactions?.length | number) || &apos;?&apos; }}"/> of <x id="INTERPOLATION_1" equiv-text="{{ txCount | number }}"/> </source>
        <context-group purpose="location">
          <context context-type="sourcefile">src/app/components/asset/asset.component.html</context>
          <context context-type="linenumber">78</context>
        </context-group>
        <note priority="1" from="description">asset.M_of_N</note>
      </trans-unit>
      <trans-unit id="d2a84740e76b7220516a9f10644e4b3bdabdb833" datatype="html">
        <source>Peg In/Out and Burn Transactions</source>
        <context-group purpose="location">
          <context context-type="sourcefile">src/app/components/asset/asset.component.html</context>
          <context context-type="linenumber">79</context>
        </context-group>
        <note priority="1" from="description">Liquid native asset transactions title</note>
      </trans-unit>
      <trans-unit id="fcbd3315aa10b59ba6ef383c6f16ace6c9d53b71" datatype="html">
        <source>Issuance and Burn Transactions</source>
        <context-group purpose="location">
          <context context-type="sourcefile">src/app/components/asset/asset.component.html</context>
          <context context-type="linenumber">80</context>
        </context-group>
        <note priority="1" from="description">Default asset transactions title</note>
      </trans-unit>
      <trans-unit id="ef5ac12104751b93b03c16f64d4c3a4341dce89c" datatype="html">
        <source>Error loading asset data.</source>
        <context-group purpose="location">
          <context context-type="sourcefile">src/app/components/asset/asset.component.html</context>
          <context context-type="linenumber">150</context>
        </context-group>
        <note priority="1" from="description">asset.error.loading-asset-data</note>
      </trans-unit>
      <trans-unit id="asset.component.asset-browser-title" datatype="html">
        <source>Asset: <x id="INTERPOLATION" equiv-text="this.assetString"/></source>
        <context-group purpose="location">
          <context context-type="sourcefile">src/app/components/asset/asset.component.ts</context>
          <context context-type="linenumber">75</context>
        </context-group>
      </trans-unit>
      <trans-unit id="e3f9fda25b281496fe296fb7e8228f59b50983ad" datatype="html">
        <source>Group of <x id="INTERPOLATION" equiv-text="{{ group.assets.length | number }}"/> assets</source>
        <context-group purpose="location">
          <context context-type="sourcefile">src/app/components/assets/asset-group/asset-group.component.html</context>
          <context context-type="linenumber">8</context>
        </context-group>
        <context-group purpose="location">
          <context context-type="sourcefile">src/app/components/assets/assets-featured/assets-featured.component.html</context>
          <context context-type="linenumber">9</context>
        </context-group>
      </trans-unit>
      <trans-unit id="ee8f8008bae6ce3a49840c4e1d39b4af23d4c263" datatype="html">
        <source>Assets</source>
        <context-group purpose="location">
          <context context-type="sourcefile">src/app/components/assets/assets-nav/assets-nav.component.html</context>
          <context context-type="linenumber">3</context>
        </context-group>
        <context-group purpose="location">
          <context context-type="sourcefile">src/app/components/assets/assets-nav/assets-nav.component.ts</context>
          <context context-type="linenumber">42</context>
        </context-group>
        <context-group purpose="location">
          <context context-type="sourcefile">src/app/components/assets/assets.component.ts</context>
          <context context-type="linenumber">44</context>
        </context-group>
        <context-group purpose="location">
          <context context-type="sourcefile">src/app/components/liquid-master-page/liquid-master-page.component.html</context>
          <context context-type="linenumber">79</context>
        </context-group>
        <note priority="1" from="description">Assets page header</note>
      </trans-unit>
      <trans-unit id="d06e27f7453fcf29134f9e61533ea4eb4b890f5f" datatype="html">
        <source>Featured</source>
        <context-group purpose="location">
          <context context-type="sourcefile">src/app/components/assets/assets-nav/assets-nav.component.html</context>
          <context context-type="linenumber">9</context>
        </context-group>
      </trans-unit>
      <trans-unit id="dfc3c34e182ea73c5d784ff7c8135f087992dac1" datatype="html">
        <source>All</source>
        <context-group purpose="location">
          <context context-type="sourcefile">src/app/components/assets/assets-nav/assets-nav.component.html</context>
          <context context-type="linenumber">13</context>
        </context-group>
        <context-group purpose="location">
          <context context-type="sourcefile">src/app/components/pool-ranking/pool-ranking.component.html</context>
          <context context-type="linenumber">72</context>
        </context-group>
        <context-group purpose="location">
          <context context-type="sourcefile">src/app/components/pool/pool.component.html</context>
          <context context-type="linenumber">148</context>
        </context-group>
        <context-group purpose="location">
          <context context-type="sourcefile">src/app/components/pool/pool.component.html</context>
          <context context-type="linenumber">170</context>
        </context-group>
        <context-group purpose="location">
          <context context-type="sourcefile">src/app/components/pool/pool.component.html</context>
          <context context-type="linenumber">438</context>
        </context-group>
        <context-group purpose="location">
          <context context-type="sourcefile">src/app/components/pool/pool.component.html</context>
          <context context-type="linenumber">463</context>
        </context-group>
        <context-group purpose="location">
          <context context-type="sourcefile">src/app/components/rbf-list/rbf-list.component.html</context>
          <context context-type="linenumber">9</context>
        </context-group>
        <context-group purpose="location">
          <context context-type="sourcefile">src/app/components/statistics/statistics.component.html</context>
          <context context-type="linenumber">60</context>
        </context-group>
      </trans-unit>
      <trans-unit id="aef0d676b15fdae8cb70fc3b089cce7399fde9da" datatype="html">
        <source>Search asset</source>
        <context-group purpose="location">
          <context context-type="sourcefile">src/app/components/assets/assets-nav/assets-nav.component.html</context>
          <context context-type="linenumber">19</context>
        </context-group>
        <note priority="1" from="description">Search Assets Placeholder Text</note>
      </trans-unit>
      <trans-unit id="99ee4faa69cd2ea8e3678c1f557c0ff1f05aae46" datatype="html">
        <source>Clear</source>
        <context-group purpose="location">
          <context context-type="sourcefile">src/app/components/assets/assets-nav/assets-nav.component.html</context>
          <context context-type="linenumber">21</context>
        </context-group>
        <note priority="1" from="description">Search Clear Button</note>
      </trans-unit>
      <trans-unit id="meta.description.liquid.assets" datatype="html">
        <source>Explore all the assets issued on the Liquid network like L-BTC, L-CAD, USDT, and more.</source>
        <context-group purpose="location">
          <context context-type="sourcefile">src/app/components/assets/assets-nav/assets-nav.component.ts</context>
          <context context-type="linenumber">43</context>
        </context-group>
      </trans-unit>
      <trans-unit id="4ad173c0e4010b1f25bf58e96a383edc1b59cd80" datatype="html">
        <source>Ticker</source>
        <context-group purpose="location">
          <context context-type="sourcefile">src/app/components/assets/assets.component.html</context>
          <context context-type="linenumber">5</context>
        </context-group>
        <context-group purpose="location">
          <context context-type="sourcefile">src/app/components/assets/assets.component.html</context>
          <context context-type="linenumber">32</context>
        </context-group>
        <note priority="1" from="description">Asset ticker header</note>
      </trans-unit>
      <trans-unit id="465c39daa2b644679d73a451043622f1610a2084" datatype="html">
        <source>Issuer domain</source>
        <context-group purpose="location">
          <context context-type="sourcefile">src/app/components/assets/assets.component.html</context>
          <context context-type="linenumber">6</context>
        </context-group>
        <context-group purpose="location">
          <context context-type="sourcefile">src/app/components/assets/assets.component.html</context>
          <context context-type="linenumber">33</context>
        </context-group>
        <note priority="1" from="description">Asset Issuer Domain header</note>
      </trans-unit>
      <trans-unit id="d5e7c95d7c8920ae0a384e3fffb14776b1e203f4" datatype="html">
        <source>Asset ID</source>
        <context-group purpose="location">
          <context context-type="sourcefile">src/app/components/assets/assets.component.html</context>
          <context context-type="linenumber">7</context>
        </context-group>
        <context-group purpose="location">
          <context context-type="sourcefile">src/app/components/assets/assets.component.html</context>
          <context context-type="linenumber">34</context>
        </context-group>
        <note priority="1" from="description">Asset ID header</note>
      </trans-unit>
      <trans-unit id="52686df280be57a57e1e9ecf5786499b147e0e90" datatype="html">
        <source>Error loading assets data.</source>
        <context-group purpose="location">
          <context context-type="sourcefile">src/app/components/assets/assets.component.html</context>
          <context context-type="linenumber">50</context>
        </context-group>
        <note priority="1" from="description">Asset data load error</note>
      </trans-unit>
      <trans-unit id="2b34680062c4aed90c4d846eab42d6e99501b783" datatype="html">
        <source>Offline</source>
        <context-group purpose="location">
          <context context-type="sourcefile">src/app/components/bisq-master-page/bisq-master-page.component.html</context>
          <context context-type="linenumber">36</context>
        </context-group>
        <context-group purpose="location">
          <context context-type="sourcefile">src/app/components/liquid-master-page/liquid-master-page.component.html</context>
          <context context-type="linenumber">41</context>
        </context-group>
        <context-group purpose="location">
          <context context-type="sourcefile">src/app/components/master-page/master-page.component.html</context>
          <context context-type="linenumber">28</context>
        </context-group>
        <note priority="1" from="description">master-page.offline</note>
      </trans-unit>
      <trans-unit id="c5d46228bea3555d65c705bad40be80f8798a113" datatype="html">
        <source>Reconnecting...</source>
        <context-group purpose="location">
          <context context-type="sourcefile">src/app/components/bisq-master-page/bisq-master-page.component.html</context>
          <context context-type="linenumber">37</context>
        </context-group>
        <context-group purpose="location">
          <context context-type="sourcefile">src/app/components/liquid-master-page/liquid-master-page.component.html</context>
          <context context-type="linenumber">42</context>
        </context-group>
        <context-group purpose="location">
          <context context-type="sourcefile">src/app/components/master-page/master-page.component.html</context>
          <context context-type="linenumber">29</context>
        </context-group>
        <note priority="1" from="description">master-page.reconnecting</note>
      </trans-unit>
      <trans-unit id="9daedf013e87630c4e0a9123dc62e5bbf15a59ad" datatype="html">
        <source>Layer 2 Networks</source>
        <context-group purpose="location">
          <context context-type="sourcefile">src/app/components/bisq-master-page/bisq-master-page.component.html</context>
          <context context-type="linenumber">50</context>
        </context-group>
        <context-group purpose="location">
          <context context-type="sourcefile">src/app/components/liquid-master-page/liquid-master-page.component.html</context>
          <context context-type="linenumber">55</context>
        </context-group>
        <context-group purpose="location">
          <context context-type="sourcefile">src/app/components/master-page/master-page.component.html</context>
          <context context-type="linenumber">42</context>
        </context-group>
        <note priority="1" from="description">master-page.layer2-networks-header</note>
      </trans-unit>
      <trans-unit id="f65253954b66e929a8b4d5ecaf61f9129f8cec64" datatype="html">
        <source>Dashboard</source>
        <context-group purpose="location">
          <context context-type="sourcefile">src/app/components/bisq-master-page/bisq-master-page.component.html</context>
          <context context-type="linenumber">60</context>
        </context-group>
        <context-group purpose="location">
          <context context-type="sourcefile">src/app/components/liquid-master-page/liquid-master-page.component.html</context>
          <context context-type="linenumber">65</context>
        </context-group>
        <context-group purpose="location">
          <context context-type="sourcefile">src/app/components/master-page/master-page.component.html</context>
          <context context-type="linenumber">52</context>
        </context-group>
        <note priority="1" from="description">master-page.dashboard</note>
      </trans-unit>
      <trans-unit id="299f97b8ee9c62d45f2cc01961aa1e5101d6d05a" datatype="html">
        <source>Stats</source>
        <context-group purpose="location">
          <context context-type="sourcefile">src/app/components/bisq-master-page/bisq-master-page.component.html</context>
          <context context-type="linenumber">69</context>
        </context-group>
        <note priority="1" from="description">master-page.stats</note>
      </trans-unit>
      <trans-unit id="a7ecfd7757d04b019beaa2d7208c728387bfc7e8" datatype="html">
        <source>Docs</source>
        <context-group purpose="location">
          <context context-type="sourcefile">src/app/components/bisq-master-page/bisq-master-page.component.html</context>
          <context context-type="linenumber">72</context>
        </context-group>
        <context-group purpose="location">
          <context context-type="sourcefile">src/app/components/liquid-master-page/liquid-master-page.component.html</context>
          <context context-type="linenumber">82</context>
        </context-group>
        <note priority="1" from="description">master-page.docs</note>
      </trans-unit>
      <trans-unit id="ed8e33059967f554ff06b4f5b6049c465b92d9b3" datatype="html">
        <source>Block Fee Rates</source>
        <context-group purpose="location">
          <context context-type="sourcefile">src/app/components/block-fee-rates-graph/block-fee-rates-graph.component.html</context>
          <context context-type="linenumber">6</context>
        </context-group>
        <context-group purpose="location">
          <context context-type="sourcefile">src/app/components/block-fee-rates-graph/block-fee-rates-graph.component.ts</context>
          <context context-type="linenumber">66</context>
        </context-group>
        <context-group purpose="location">
          <context context-type="sourcefile">src/app/components/graphs/graphs.component.html</context>
          <context context-type="linenumber">17</context>
        </context-group>
        <note priority="1" from="description">mining.block-fee-rates</note>
      </trans-unit>
      <trans-unit id="meta.description.bitcoin.graphs.block-fee-rates" datatype="html">
        <source>See Bitcoin feerates visualized over time, including minimum and maximum feerates per block along with feerates at various percentiles.</source>
        <context-group purpose="location">
          <context context-type="sourcefile">src/app/components/block-fee-rates-graph/block-fee-rates-graph.component.ts</context>
          <context context-type="linenumber">67</context>
        </context-group>
      </trans-unit>
      <trans-unit id="4793828002882320882" datatype="html">
        <source>At block: <x id="PH" equiv-text="data[0].data[2]"/></source>
        <context-group purpose="location">
          <context context-type="sourcefile">src/app/components/block-fee-rates-graph/block-fee-rates-graph.component.ts</context>
          <context context-type="linenumber">194</context>
        </context-group>
        <context-group purpose="location">
          <context context-type="sourcefile">src/app/components/block-health-graph/block-health-graph.component.ts</context>
          <context context-type="linenumber">143</context>
        </context-group>
        <context-group purpose="location">
          <context context-type="sourcefile">src/app/components/block-sizes-weights-graph/block-sizes-weights-graph.component.ts</context>
          <context context-type="linenumber">166</context>
        </context-group>
      </trans-unit>
      <trans-unit id="8918254921747459635" datatype="html">
        <source>Around block: <x id="PH" equiv-text="data[0].data[2]"/></source>
        <context-group purpose="location">
          <context context-type="sourcefile">src/app/components/block-fee-rates-graph/block-fee-rates-graph.component.ts</context>
          <context context-type="linenumber">196</context>
        </context-group>
        <context-group purpose="location">
          <context context-type="sourcefile">src/app/components/block-health-graph/block-health-graph.component.ts</context>
          <context context-type="linenumber">145</context>
        </context-group>
        <context-group purpose="location">
          <context context-type="sourcefile">src/app/components/block-sizes-weights-graph/block-sizes-weights-graph.component.ts</context>
          <context context-type="linenumber">168</context>
        </context-group>
      </trans-unit>
      <trans-unit id="6c453b11fd7bd159ae30bc381f367bc736d86909" datatype="html">
        <source>Block Fees</source>
        <context-group purpose="location">
          <context context-type="sourcefile">src/app/components/block-fees-graph/block-fees-graph.component.html</context>
          <context context-type="linenumber">6</context>
        </context-group>
        <context-group purpose="location">
          <context context-type="sourcefile">src/app/components/block-fees-graph/block-fees-graph.component.ts</context>
          <context context-type="linenumber">67</context>
        </context-group>
        <context-group purpose="location">
          <context context-type="sourcefile">src/app/components/graphs/graphs.component.html</context>
          <context context-type="linenumber">19</context>
        </context-group>
        <note priority="1" from="description">mining.block-fees</note>
      </trans-unit>
      <trans-unit id="meta.description.bitcoin.graphs.block-fees" datatype="html">
        <source>See the average mining fees earned per Bitcoin block visualized in BTC and USD over time.</source>
        <context-group purpose="location">
          <context context-type="sourcefile">src/app/components/block-fees-graph/block-fees-graph.component.ts</context>
          <context context-type="linenumber">68</context>
        </context-group>
      </trans-unit>
      <trans-unit id="23555386d8af1ff73f297e89dd4af3f4689fb9dd" datatype="html">
        <source>Indexing blocks</source>
        <context-group purpose="location">
          <context context-type="sourcefile">src/app/components/block-fees-graph/block-fees-graph.component.ts</context>
          <context context-type="linenumber">117</context>
        </context-group>
        <context-group purpose="location">
          <context context-type="sourcefile">src/app/components/block-rewards-graph/block-rewards-graph.component.ts</context>
          <context context-type="linenumber">114</context>
        </context-group>
        <context-group purpose="location">
          <context context-type="sourcefile">src/app/components/block-sizes-weights-graph/block-sizes-weights-graph.component.ts</context>
          <context context-type="linenumber">117</context>
        </context-group>
        <context-group purpose="location">
          <context context-type="sourcefile">src/app/components/hashrate-chart/hashrate-chart.component.ts</context>
          <context context-type="linenumber">197</context>
        </context-group>
        <context-group purpose="location">
          <context context-type="sourcefile">src/app/components/hashrates-chart-pools/hashrate-chart-pools.component.ts</context>
          <context context-type="linenumber">167</context>
        </context-group>
        <context-group purpose="location">
          <context context-type="sourcefile">src/app/components/indexing-progress/indexing-progress.component.html</context>
          <context context-type="linenumber">1</context>
        </context-group>
        <context-group purpose="location">
          <context context-type="sourcefile">src/app/components/pool/pool-preview.component.ts</context>
          <context context-type="linenumber">120</context>
        </context-group>
        <context-group purpose="location">
          <context context-type="sourcefile">src/app/components/pool/pool.component.ts</context>
          <context context-type="linenumber">124</context>
        </context-group>
      </trans-unit>
      <trans-unit id="b1fa5b210c9670d49a6506f046d4a0c2797fd402" datatype="html">
        <source>Block Health</source>
        <context-group purpose="location">
          <context context-type="sourcefile">src/app/components/block-health-graph/block-health-graph.component.html</context>
          <context context-type="linenumber">6</context>
        </context-group>
        <context-group purpose="location">
          <context context-type="sourcefile">src/app/components/graphs/graphs.component.html</context>
          <context context-type="linenumber">25</context>
        </context-group>
        <note priority="1" from="description">mining.blocks-health</note>
      </trans-unit>
      <trans-unit id="d7d5fcf50179ad70c938491c517efb82de2c8146" datatype="html">
        <source>Block Health</source>
        <context-group purpose="location">
          <context context-type="sourcefile">src/app/components/block-health-graph/block-health-graph.component.ts</context>
          <context context-type="linenumber">63</context>
        </context-group>
      </trans-unit>
      <trans-unit id="meta.description.bitcoin.graphs.block-health" datatype="html">
        <source>See Bitcoin block health visualized over time. Block health is a measure of how many expected transactions were included in an actual mined block. Expected transactions are determined using Mempool&apos;s re-implementation of Bitcoin Core&apos;s transaction selection algorithm.</source>
        <context-group purpose="location">
          <context context-type="sourcefile">src/app/components/block-health-graph/block-health-graph.component.ts</context>
          <context context-type="linenumber">64</context>
        </context-group>
      </trans-unit>
      <trans-unit id="80065834848189518" datatype="html">
        <source>No data to display yet. Try again later.</source>
        <context-group purpose="location">
          <context context-type="sourcefile">src/app/components/block-health-graph/block-health-graph.component.ts</context>
          <context context-type="linenumber">109</context>
        </context-group>
        <context-group purpose="location">
          <context context-type="sourcefile">src/app/lightning/node-fee-chart/node-fee-chart.component.ts</context>
          <context context-type="linenumber">118</context>
        </context-group>
        <context-group purpose="location">
          <context context-type="sourcefile">src/app/lightning/node-statistics-chart/node-statistics-chart.component.ts</context>
          <context context-type="linenumber">84</context>
        </context-group>
        <context-group purpose="location">
          <context context-type="sourcefile">src/app/lightning/nodes-channels-map/nodes-channels-map.component.ts</context>
          <context context-type="linenumber">216</context>
        </context-group>
        <context-group purpose="location">
          <context context-type="sourcefile">src/app/lightning/nodes-map/nodes-map.component.ts</context>
          <context context-type="linenumber">145</context>
        </context-group>
      </trans-unit>
      <trans-unit id="2041675390931385838" datatype="html">
        <source>Health</source>
        <context-group purpose="location">
          <context context-type="sourcefile">src/app/components/block-health-graph/block-health-graph.component.ts</context>
          <context context-type="linenumber">190</context>
        </context-group>
      </trans-unit>
      <trans-unit id="86c50fc2171298179283e3c9b6d79b57b821599b" datatype="html">
        <source>not available</source>
        <context-group purpose="location">
          <context context-type="sourcefile">src/app/components/block-overview-graph/block-overview-graph.component.html</context>
          <context context-type="linenumber">7</context>
        </context-group>
        <note priority="1" from="description">block.not-available</note>
      </trans-unit>
      <trans-unit id="cb1b52c13b95fa29ea4044f2bbe0ac623b890c80" datatype="html">
        <source>Fee</source>
        <context-group purpose="location">
          <context context-type="sourcefile">src/app/components/block-overview-tooltip/block-overview-tooltip.component.html</context>
          <context context-type="linenumber">22</context>
        </context-group>
        <context-group purpose="location">
          <context context-type="sourcefile">src/app/components/rbf-timeline/rbf-timeline-tooltip.component.html</context>
          <context context-type="linenumber">21</context>
        </context-group>
        <context-group purpose="location">
          <context context-type="sourcefile">src/app/components/transaction/transaction-preview.component.html</context>
          <context context-type="linenumber">24</context>
        </context-group>
        <context-group purpose="location">
          <context context-type="sourcefile">src/app/components/transaction/transaction.component.html</context>
          <context context-type="linenumber">502</context>
        </context-group>
        <context-group purpose="location">
          <context context-type="sourcefile">src/app/components/tx-bowtie-graph-tooltip/tx-bowtie-graph-tooltip.component.html</context>
          <context context-type="linenumber">44</context>
        </context-group>
        <context-group purpose="location">
          <context context-type="sourcefile">src/app/dashboard/dashboard.component.html</context>
          <context context-type="linenumber">159</context>
        </context-group>
        <note priority="1" from="description">Transaction fee</note>
        <note priority="1" from="meaning">transaction.fee</note>
      </trans-unit>
      <trans-unit id="3e322ffba6477484e0dd2e65650fdd70322ea6d0" datatype="html">
        <source>Fee rate</source>
        <context-group purpose="location">
          <context context-type="sourcefile">src/app/components/block-overview-tooltip/block-overview-tooltip.component.html</context>
          <context context-type="linenumber">26</context>
        </context-group>
        <context-group purpose="location">
          <context context-type="sourcefile">src/app/components/transaction/transaction.component.html</context>
          <context context-type="linenumber">168</context>
        </context-group>
        <context-group purpose="location">
          <context context-type="sourcefile">src/app/components/transaction/transaction.component.html</context>
          <context context-type="linenumber">506</context>
        </context-group>
        <context-group purpose="location">
          <context context-type="sourcefile">src/app/lightning/channel/channel-box/channel-box.component.html</context>
          <context context-type="linenumber">18</context>
        </context-group>
        <context-group purpose="location">
          <context context-type="sourcefile">src/app/lightning/channel/channel-preview.component.html</context>
          <context context-type="linenumber">31</context>
        </context-group>
        <context-group purpose="location">
          <context context-type="sourcefile">src/app/lightning/channels-list/channels-list.component.html</context>
          <context context-type="linenumber">41</context>
        </context-group>
        <note priority="1" from="description">Transaction fee rate</note>
        <note priority="1" from="meaning">transaction.fee-rate</note>
      </trans-unit>
      <trans-unit id="eb1737af67381ce6f0b347038bb4c65b3deb84be" datatype="html">
        <source>Effective fee rate</source>
        <context-group purpose="location">
          <context context-type="sourcefile">src/app/components/block-overview-tooltip/block-overview-tooltip.component.html</context>
          <context context-type="linenumber">32</context>
        </context-group>
        <context-group purpose="location">
          <context context-type="sourcefile">src/app/components/transaction/transaction.component.html</context>
          <context context-type="linenumber">517</context>
        </context-group>
        <note priority="1" from="description">Effective transaction fee rate</note>
        <note priority="1" from="meaning">transaction.effective-fee-rate</note>
      </trans-unit>
      <trans-unit id="a85400ca5aa86c938188f02b5fca2757d20b46ad" datatype="html">
        <source>Accelerated fee rate</source>
        <context-group purpose="location">
          <context context-type="sourcefile">src/app/components/block-overview-tooltip/block-overview-tooltip.component.html</context>
          <context context-type="linenumber">33</context>
        </context-group>
        <note priority="1" from="description">Effective transaction fee rate</note>
        <note priority="1" from="meaning">transaction.effective-fee-rate</note>
      </trans-unit>
      <trans-unit id="54c58b39481f1749fce23fa8a77f616eee84d761" datatype="html">
        <source>Virtual size</source>
        <context-group purpose="location">
          <context context-type="sourcefile">src/app/components/block-overview-tooltip/block-overview-tooltip.component.html</context>
          <context context-type="linenumber">39</context>
        </context-group>
        <context-group purpose="location">
          <context context-type="sourcefile">src/app/components/rbf-timeline/rbf-timeline-tooltip.component.html</context>
          <context context-type="linenumber">25</context>
        </context-group>
        <context-group purpose="location">
          <context context-type="sourcefile">src/app/components/transaction/transaction.component.html</context>
          <context context-type="linenumber">166</context>
        </context-group>
        <context-group purpose="location">
          <context context-type="sourcefile">src/app/components/transaction/transaction.component.html</context>
          <context context-type="linenumber">294</context>
        </context-group>
        <note priority="1" from="description">Transaction Virtual Size</note>
        <note priority="1" from="meaning">transaction.vsize</note>
      </trans-unit>
      <trans-unit id="13f5a75f3e01e5924e45052d2f336eda8bac37e8" datatype="html">
        <source>Weight</source>
        <context-group purpose="location">
          <context context-type="sourcefile">src/app/components/block-overview-tooltip/block-overview-tooltip.component.html</context>
          <context context-type="linenumber">43</context>
        </context-group>
        <context-group purpose="location">
          <context context-type="sourcefile">src/app/components/rbf-timeline/rbf-timeline-tooltip.component.html</context>
          <context context-type="linenumber">29</context>
        </context-group>
        <context-group purpose="location">
          <context context-type="sourcefile">src/app/components/transaction/transaction.component.html</context>
          <context context-type="linenumber">167</context>
        </context-group>
        <note priority="1" from="description">Transaction Weight</note>
        <note priority="1" from="meaning">transaction.weight</note>
      </trans-unit>
      <trans-unit id="1a8035ac608b083c29407327290b7cc9d6cbb95d" datatype="html">
        <source>Audit status</source>
        <context-group purpose="location">
          <context context-type="sourcefile">src/app/components/block-overview-tooltip/block-overview-tooltip.component.html</context>
          <context context-type="linenumber">47</context>
        </context-group>
        <note priority="1" from="description">transaction.audit-status</note>
      </trans-unit>
      <trans-unit id="180092a6b8a6151a05f4a7552a2fb75fd159dfa8" datatype="html">
        <source>Match</source>
        <context-group purpose="location">
          <context context-type="sourcefile">src/app/components/block-overview-tooltip/block-overview-tooltip.component.html</context>
          <context context-type="linenumber">49</context>
        </context-group>
        <note priority="1" from="description">transaction.audit.match</note>
      </trans-unit>
      <trans-unit id="1aa4883bc4f1352f7a0bdd94810a9bf6dc22bd02" datatype="html">
        <source>Removed</source>
        <context-group purpose="location">
          <context context-type="sourcefile">src/app/components/block-overview-tooltip/block-overview-tooltip.component.html</context>
          <context context-type="linenumber">50</context>
        </context-group>
        <note priority="1" from="description">transaction.audit.removed</note>
      </trans-unit>
      <trans-unit id="f0136f1a1d77aa656e0ebd0f3c023118dd2a2776" datatype="html">
        <source>Marginal fee rate</source>
        <context-group purpose="location">
          <context context-type="sourcefile">src/app/components/block-overview-tooltip/block-overview-tooltip.component.html</context>
          <context context-type="linenumber">51</context>
        </context-group>
        <context-group purpose="location">
          <context context-type="sourcefile">src/app/components/block-overview-tooltip/block-overview-tooltip.component.html</context>
          <context context-type="linenumber">56</context>
        </context-group>
        <note priority="1" from="description">transaction.audit.marginal</note>
      </trans-unit>
      <trans-unit id="42795e8b4dc68e08fbf27cf2f7e724bbc2930610" datatype="html">
        <source>High sigop count</source>
        <context-group purpose="location">
          <context context-type="sourcefile">src/app/components/block-overview-tooltip/block-overview-tooltip.component.html</context>
          <context context-type="linenumber">52</context>
        </context-group>
        <note priority="1" from="description">transaction.audit.sigop</note>
      </trans-unit>
      <trans-unit id="d702ad6f00c620c9658ac1ad8184d5fe5bc099fb" datatype="html">
        <source>Recently broadcasted</source>
        <context-group purpose="location">
          <context context-type="sourcefile">src/app/components/block-overview-tooltip/block-overview-tooltip.component.html</context>
          <context context-type="linenumber">53</context>
        </context-group>
        <note priority="1" from="description">transaction.audit.recently-broadcasted</note>
      </trans-unit>
      <trans-unit id="c9b422e0850708663a9748e778a9d6feb4d6394e" datatype="html">
        <source>Recently CPFP&apos;d</source>
        <context-group purpose="location">
          <context context-type="sourcefile">src/app/components/block-overview-tooltip/block-overview-tooltip.component.html</context>
          <context context-type="linenumber">54</context>
        </context-group>
        <note priority="1" from="description">transaction.audit.recently-cpfped</note>
      </trans-unit>
      <trans-unit id="80e3b490720757978c99a7b5af3885faf202b955" datatype="html">
        <source>Added</source>
        <context-group purpose="location">
          <context context-type="sourcefile">src/app/components/block-overview-tooltip/block-overview-tooltip.component.html</context>
          <context context-type="linenumber">55</context>
        </context-group>
        <note priority="1" from="description">transaction.audit.added</note>
      </trans-unit>
      <trans-unit id="136c04d97155209abbe3f2535bcf5cf32f91b465" datatype="html">
        <source>Conflicting</source>
        <context-group purpose="location">
          <context context-type="sourcefile">src/app/components/block-overview-tooltip/block-overview-tooltip.component.html</context>
          <context context-type="linenumber">57</context>
        </context-group>
        <note priority="1" from="description">transaction.audit.conflicting</note>
      </trans-unit>
      <trans-unit id="b484583f0ce10f3341ab36750d05271d9d22c9a1" datatype="html">
        <source>Accelerated</source>
        <context-group purpose="location">
          <context context-type="sourcefile">src/app/components/block-overview-tooltip/block-overview-tooltip.component.html</context>
          <context context-type="linenumber">58</context>
        </context-group>
        <note priority="1" from="description">transaction.audit.accelerated</note>
      </trans-unit>
      <trans-unit id="8ba8fe810458280a83df7fdf4c614dfc1a826445" datatype="html">
        <source>Block Rewards</source>
        <context-group purpose="location">
          <context context-type="sourcefile">src/app/components/block-rewards-graph/block-rewards-graph.component.html</context>
          <context context-type="linenumber">7</context>
        </context-group>
        <context-group purpose="location">
          <context context-type="sourcefile">src/app/components/block-rewards-graph/block-rewards-graph.component.ts</context>
          <context context-type="linenumber">65</context>
        </context-group>
        <context-group purpose="location">
          <context context-type="sourcefile">src/app/components/graphs/graphs.component.html</context>
          <context context-type="linenumber">21</context>
        </context-group>
        <note priority="1" from="description">mining.block-rewards</note>
      </trans-unit>
      <trans-unit id="meta.description.bitcoin.graphs.block-rewards" datatype="html">
        <source>See Bitcoin block rewards in BTC and USD visualized over time. Block rewards are the total funds miners earn from the block subsidy and fees.</source>
        <context-group purpose="location">
          <context context-type="sourcefile">src/app/components/block-rewards-graph/block-rewards-graph.component.ts</context>
          <context context-type="linenumber">66</context>
        </context-group>
      </trans-unit>
      <trans-unit id="56fa1cd221491b6478998679cba2dc8d55ba330d" datatype="html">
        <source>Block Sizes and Weights</source>
        <context-group purpose="location">
          <context context-type="sourcefile">src/app/components/block-sizes-weights-graph/block-sizes-weights-graph.component.html</context>
          <context context-type="linenumber">5</context>
        </context-group>
        <context-group purpose="location">
          <context context-type="sourcefile">src/app/components/block-sizes-weights-graph/block-sizes-weights-graph.component.ts</context>
          <context context-type="linenumber">62</context>
        </context-group>
        <context-group purpose="location">
          <context context-type="sourcefile">src/app/components/graphs/graphs.component.html</context>
          <context context-type="linenumber">23</context>
        </context-group>
        <note priority="1" from="description">mining.block-sizes-weights</note>
      </trans-unit>
      <trans-unit id="meta.description.bitcoin.graphs.block-sizes" datatype="html">
        <source>See Bitcoin block sizes (MB) and block weights (weight units) visualized over time.</source>
        <context-group purpose="location">
          <context context-type="sourcefile">src/app/components/block-sizes-weights-graph/block-sizes-weights-graph.component.ts</context>
          <context context-type="linenumber">63</context>
        </context-group>
      </trans-unit>
      <trans-unit id="7faaaa08f56427999f3be41df1093ce4089bbd75" datatype="html">
        <source>Size</source>
        <context-group purpose="location">
          <context context-type="sourcefile">src/app/components/block-sizes-weights-graph/block-sizes-weights-graph.component.ts</context>
          <context context-type="linenumber">185</context>
        </context-group>
        <context-group purpose="location">
          <context context-type="sourcefile">src/app/components/block-sizes-weights-graph/block-sizes-weights-graph.component.ts</context>
          <context context-type="linenumber">240</context>
        </context-group>
        <context-group purpose="location">
          <context context-type="sourcefile">src/app/components/block/block.component.html</context>
          <context context-type="linenumber">54</context>
        </context-group>
        <context-group purpose="location">
          <context context-type="sourcefile">src/app/components/blocks-list/blocks-list.component.html</context>
          <context context-type="linenumber">25</context>
        </context-group>
        <context-group purpose="location">
          <context context-type="sourcefile">src/app/components/clock/clock.component.html</context>
          <context context-type="linenumber">54</context>
        </context-group>
        <context-group purpose="location">
          <context context-type="sourcefile">src/app/components/mempool-block/mempool-block.component.html</context>
          <context context-type="linenumber">36</context>
        </context-group>
        <context-group purpose="location">
          <context context-type="sourcefile">src/app/components/mempool-graph/mempool-graph.component.ts</context>
          <context context-type="linenumber">327</context>
        </context-group>
        <context-group purpose="location">
          <context context-type="sourcefile">src/app/components/pool/pool.component.html</context>
          <context context-type="linenumber">219</context>
        </context-group>
        <context-group purpose="location">
          <context context-type="sourcefile">src/app/components/pool/pool.component.html</context>
          <context context-type="linenumber">280</context>
        </context-group>
        <context-group purpose="location">
          <context context-type="sourcefile">src/app/components/transaction/transaction.component.html</context>
          <context context-type="linenumber">290</context>
        </context-group>
        <context-group purpose="location">
          <context context-type="sourcefile">src/app/dashboard/dashboard.component.html</context>
          <context context-type="linenumber">123</context>
        </context-group>
      </trans-unit>
      <trans-unit id="919f2fd60a898850c24b1584362bbf18a4628bcb" datatype="html">
        <source>Weight</source>
        <context-group purpose="location">
          <context context-type="sourcefile">src/app/components/block-sizes-weights-graph/block-sizes-weights-graph.component.ts</context>
          <context context-type="linenumber">193</context>
        </context-group>
        <context-group purpose="location">
          <context context-type="sourcefile">src/app/components/block-sizes-weights-graph/block-sizes-weights-graph.component.ts</context>
          <context context-type="linenumber">271</context>
        </context-group>
        <context-group purpose="location">
          <context context-type="sourcefile">src/app/components/block/block-preview.component.html</context>
          <context context-type="linenumber">32</context>
        </context-group>
        <context-group purpose="location">
          <context context-type="sourcefile">src/app/components/block/block.component.html</context>
          <context context-type="linenumber">58</context>
        </context-group>
        <context-group purpose="location">
          <context context-type="sourcefile">src/app/components/block/block.component.html</context>
          <context context-type="linenumber">410</context>
        </context-group>
        <context-group purpose="location">
          <context context-type="sourcefile">src/app/components/block/block.component.html</context>
          <context context-type="linenumber">434</context>
        </context-group>
        <context-group purpose="location">
          <context context-type="sourcefile">src/app/components/transaction/transaction.component.html</context>
          <context context-type="linenumber">302</context>
        </context-group>
      </trans-unit>
      <trans-unit id="4786852746659896870" datatype="html">
        <source>Size per weight</source>
        <context-group purpose="location">
          <context context-type="sourcefile">src/app/components/block-sizes-weights-graph/block-sizes-weights-graph.component.ts</context>
          <context context-type="linenumber">201</context>
        </context-group>
        <context-group purpose="location">
          <context context-type="sourcefile">src/app/components/block-sizes-weights-graph/block-sizes-weights-graph.component.ts</context>
          <context context-type="linenumber">283</context>
        </context-group>
      </trans-unit>
      <trans-unit id="block.component.browser-title" datatype="html">
        <source>Block <x id="BLOCK_HEIGHT" equiv-text="block.height"/>: <x id="BLOCK_ID" equiv-text="block.id"/></source>
        <context-group purpose="location">
          <context context-type="sourcefile">src/app/components/block-view/block-view.component.ts</context>
          <context context-type="linenumber">110</context>
        </context-group>
        <context-group purpose="location">
          <context context-type="sourcefile">src/app/components/block/block-preview.component.ts</context>
          <context context-type="linenumber">100</context>
        </context-group>
        <context-group purpose="location">
          <context context-type="sourcefile">src/app/components/block/block.component.ts</context>
          <context context-type="linenumber">265</context>
        </context-group>
      </trans-unit>
      <trans-unit id="meta.description.liquid.block" datatype="html">
        <source>See size, weight, fee range, included transactions, and more for Liquid<x id="PH" equiv-text="seoDescriptionNetwork(this.stateService.network)"/> block <x id="BLOCK_HEIGHT" equiv-text="block.height"/> (<x id="BLOCK_ID" equiv-text="block.id"/>).</source>
        <context-group purpose="location">
          <context context-type="sourcefile">src/app/components/block-view/block-view.component.ts</context>
          <context context-type="linenumber">112</context>
        </context-group>
        <context-group purpose="location">
          <context context-type="sourcefile">src/app/components/block/block-preview.component.ts</context>
          <context context-type="linenumber">102</context>
        </context-group>
        <context-group purpose="location">
          <context context-type="sourcefile">src/app/components/block/block.component.ts</context>
          <context context-type="linenumber">267</context>
        </context-group>
      </trans-unit>
      <trans-unit id="meta.description.bitcoin.block" datatype="html">
        <source>See size, weight, fee range, included transactions, audit (expected v actual), and more for Bitcoin<x id="PH" equiv-text="seoDescriptionNetwork(this.stateService.network)"/> block <x id="BLOCK_HEIGHT" equiv-text="block.height"/> (<x id="BLOCK_ID" equiv-text="block.id"/>).</source>
        <context-group purpose="location">
          <context context-type="sourcefile">src/app/components/block-view/block-view.component.ts</context>
          <context context-type="linenumber">114</context>
        </context-group>
        <context-group purpose="location">
          <context context-type="sourcefile">src/app/components/block/block-preview.component.ts</context>
          <context context-type="linenumber">104</context>
        </context-group>
        <context-group purpose="location">
          <context context-type="sourcefile">src/app/components/block/block.component.ts</context>
          <context context-type="linenumber">269</context>
        </context-group>
      </trans-unit>
      <trans-unit id="7f5d0c10614e8a34f0e2dad33a0568277c50cf69" datatype="html">
        <source>Block</source>
        <context-group purpose="location">
          <context context-type="sourcefile">src/app/components/block/block-preview.component.html</context>
          <context context-type="linenumber">3</context>
        </context-group>
        <context-group purpose="location">
          <context context-type="sourcefile">src/app/components/block/block.component.html</context>
          <context context-type="linenumber">9</context>
        </context-group>
        <note priority="1" from="description">shared.block-title</note>
      </trans-unit>
      <trans-unit id="0b47a777f024ab4e3cdf0062acb4d86e9ae1f635" datatype="html">
        <source>Median fee</source>
        <context-group purpose="location">
          <context context-type="sourcefile">src/app/components/block/block-preview.component.html</context>
          <context context-type="linenumber">36</context>
        </context-group>
        <context-group purpose="location">
          <context context-type="sourcefile">src/app/components/block/block.component.html</context>
          <context context-type="linenumber">133</context>
        </context-group>
        <context-group purpose="location">
          <context context-type="sourcefile">src/app/components/mempool-block/mempool-block.component.html</context>
          <context context-type="linenumber">16</context>
        </context-group>
        <note priority="1" from="description">block.median-fee</note>
      </trans-unit>
      <trans-unit id="ae9770436d1823a1ddfa0837c5a98f412a0d42c4" datatype="html">
        <source>Total fees</source>
        <context-group purpose="location">
          <context context-type="sourcefile">src/app/components/block/block-preview.component.html</context>
          <context context-type="linenumber">41</context>
        </context-group>
        <context-group purpose="location">
          <context context-type="sourcefile">src/app/components/block/block.component.html</context>
          <context context-type="linenumber">144</context>
        </context-group>
        <context-group purpose="location">
          <context context-type="sourcefile">src/app/components/block/block.component.html</context>
          <context context-type="linenumber">170</context>
        </context-group>
        <context-group purpose="location">
          <context context-type="sourcefile">src/app/components/block/block.component.html</context>
          <context context-type="linenumber">404</context>
        </context-group>
        <context-group purpose="location">
          <context context-type="sourcefile">src/app/components/block/block.component.html</context>
          <context context-type="linenumber">425</context>
        </context-group>
        <context-group purpose="location">
          <context context-type="sourcefile">src/app/components/mempool-block/mempool-block.component.html</context>
          <context context-type="linenumber">28</context>
        </context-group>
        <note priority="1" from="description">Total fees in a block</note>
        <note priority="1" from="meaning">block.total-fees</note>
      </trans-unit>
      <trans-unit id="21f88da2fbe81e4dc893ce1df92bd0fe25bcecee" datatype="html">
        <source>Miner</source>
        <context-group purpose="location">
          <context context-type="sourcefile">src/app/components/block/block-preview.component.html</context>
          <context context-type="linenumber">53</context>
        </context-group>
        <context-group purpose="location">
          <context context-type="sourcefile">src/app/components/block/block.component.html</context>
          <context context-type="linenumber">179</context>
        </context-group>
        <note priority="1" from="description">block.miner</note>
      </trans-unit>
      <trans-unit id="e170a90ee0d3a604adf439a60c890caff9152466" datatype="html">
        <source>This block does not belong to the main chain, it has been replaced by:</source>
        <context-group purpose="location">
          <context context-type="sourcefile">src/app/components/block/block.component.html</context>
          <context context-type="linenumber">5</context>
        </context-group>
        <note priority="1" from="description">Block reorg</note>
        <note priority="1" from="meaning">block.reorged</note>
      </trans-unit>
      <trans-unit id="bdf0e930eb22431140a2eaeacd809cc5f8ebd38c" datatype="html">
        <source>Next Block</source>
        <context-group purpose="location">
          <context context-type="sourcefile">src/app/components/block/block.component.html</context>
          <context context-type="linenumber">12</context>
        </context-group>
        <context-group purpose="location">
          <context context-type="sourcefile">src/app/components/difficulty/difficulty-tooltip.component.html</context>
          <context context-type="linenumber">28</context>
        </context-group>
        <context-group purpose="location">
          <context context-type="sourcefile">src/app/components/mempool-block/mempool-block.component.ts</context>
          <context context-type="linenumber">81</context>
        </context-group>
        <note priority="1" from="description">Next Block</note>
      </trans-unit>
      <trans-unit id="a0e07a711d171f4d40dd388d70ed32f9b8101e0a" datatype="html">
        <source>Previous Block</source>
        <context-group purpose="location">
          <context context-type="sourcefile">src/app/components/block/block.component.html</context>
          <context context-type="linenumber">19</context>
        </context-group>
        <note priority="1" from="description">Previous Block</note>
      </trans-unit>
      <trans-unit id="0dc973e4853621b49d9e31be902a0680334f632d" datatype="html">
        <source>Stale</source>
        <context-group purpose="location">
          <context context-type="sourcefile">src/app/components/block/block.component.html</context>
          <context context-type="linenumber">30</context>
        </context-group>
        <note priority="1" from="description">Stale block state</note>
        <note priority="1" from="meaning">block.stale</note>
      </trans-unit>
      <trans-unit id="d2bcd3296d2850de762fb943060b7e086a893181" datatype="html">
        <source>Health</source>
        <context-group purpose="location">
          <context context-type="sourcefile">src/app/components/block/block.component.html</context>
          <context context-type="linenumber">62</context>
        </context-group>
        <context-group purpose="location">
          <context context-type="sourcefile">src/app/components/blocks-list/blocks-list.component.html</context>
          <context context-type="linenumber">17</context>
        </context-group>
        <context-group purpose="location">
          <context context-type="sourcefile">src/app/components/blocks-list/blocks-list.component.html</context>
          <context context-type="linenumber">17</context>
        </context-group>
        <context-group purpose="location">
          <context context-type="sourcefile">src/app/components/pool/pool.component.html</context>
          <context context-type="linenumber">215</context>
        </context-group>
        <note priority="1" from="description">latest-blocks.health</note>
      </trans-unit>
      <trans-unit id="e5d8bb389c702588877f039d72178f219453a72d" datatype="html">
        <source>Unknown</source>
        <context-group purpose="location">
          <context context-type="sourcefile">src/app/components/block/block.component.html</context>
          <context context-type="linenumber">73</context>
        </context-group>
        <context-group purpose="location">
          <context context-type="sourcefile">src/app/components/blocks-list/blocks-list.component.html</context>
          <context context-type="linenumber">62</context>
        </context-group>
        <context-group purpose="location">
          <context context-type="sourcefile">src/app/components/pool-ranking/pool-ranking.component.html</context>
          <context context-type="linenumber">122</context>
        </context-group>
        <context-group purpose="location">
          <context context-type="sourcefile">src/app/components/pool/pool.component.html</context>
          <context context-type="linenumber">107</context>
        </context-group>
        <context-group purpose="location">
          <context context-type="sourcefile">src/app/components/pool/pool.component.html</context>
          <context context-type="linenumber">132</context>
        </context-group>
        <context-group purpose="location">
          <context context-type="sourcefile">src/app/components/pool/pool.component.html</context>
          <context context-type="linenumber">248</context>
        </context-group>
        <context-group purpose="location">
          <context context-type="sourcefile">src/app/lightning/channel/closing-type/closing-type.component.ts</context>
          <context context-type="linenumber">32</context>
        </context-group>
        <context-group purpose="location">
          <context context-type="sourcefile">src/app/lightning/node/node-preview.component.html</context>
          <context context-type="linenumber">52</context>
        </context-group>
        <context-group purpose="location">
          <context context-type="sourcefile">src/app/lightning/node/node.component.html</context>
          <context context-type="linenumber">58</context>
        </context-group>
        <context-group purpose="location">
          <context context-type="sourcefile">src/app/lightning/node/node.component.html</context>
          <context context-type="linenumber">105</context>
        </context-group>
        <context-group purpose="location">
          <context context-type="sourcefile">src/app/lightning/nodes-networks-chart/nodes-networks-chart.component.ts</context>
          <context context-type="linenumber">143</context>
        </context-group>
        <context-group purpose="location">
          <context context-type="sourcefile">src/app/lightning/nodes-networks-chart/nodes-networks-chart.component.ts</context>
          <context context-type="linenumber">312</context>
        </context-group>
        <note priority="1" from="description">unknown</note>
      </trans-unit>
      <trans-unit id="b2cb12c1680a46464cae5aa0d0d1d6914733a75d" datatype="html">
        <source>Fee span</source>
        <context-group purpose="location">
          <context context-type="sourcefile">src/app/components/block/block.component.html</context>
          <context context-type="linenumber">129</context>
        </context-group>
        <context-group purpose="location">
          <context context-type="sourcefile">src/app/components/mempool-block/mempool-block.component.html</context>
          <context context-type="linenumber">20</context>
        </context-group>
        <note priority="1" from="description">mempool-block.fee-span</note>
      </trans-unit>
      <trans-unit id="855f852e5642a1279605465df0cbbe78c2622648" datatype="html">
        <source>Based on average native segwit transaction of 140 vBytes</source>
        <context-group purpose="location">
          <context context-type="sourcefile">src/app/components/block/block.component.html</context>
          <context context-type="linenumber">137</context>
        </context-group>
        <context-group purpose="location">
          <context context-type="sourcefile">src/app/components/fees-box/fees-box.component.html</context>
          <context context-type="linenumber">16</context>
        </context-group>
        <context-group purpose="location">
          <context context-type="sourcefile">src/app/components/fees-box/fees-box.component.html</context>
          <context context-type="linenumber">22</context>
        </context-group>
        <context-group purpose="location">
          <context context-type="sourcefile">src/app/components/fees-box/fees-box.component.html</context>
          <context context-type="linenumber">27</context>
        </context-group>
        <context-group purpose="location">
          <context context-type="sourcefile">src/app/components/fees-box/fees-box.component.html</context>
          <context context-type="linenumber">32</context>
        </context-group>
        <context-group purpose="location">
          <context context-type="sourcefile">src/app/components/mempool-block/mempool-block.component.html</context>
          <context context-type="linenumber">17</context>
        </context-group>
        <note priority="1" from="description">Transaction fee tooltip</note>
      </trans-unit>
      <trans-unit id="a1c8a44428c774facdd0b1e3ae42468c25666367" datatype="html">
        <source>Subsidy + fees</source>
        <context-group purpose="location">
          <context context-type="sourcefile">src/app/components/block/block.component.html</context>
          <context context-type="linenumber">159</context>
        </context-group>
        <context-group purpose="location">
          <context context-type="sourcefile">src/app/components/block/block.component.html</context>
          <context context-type="linenumber">174</context>
        </context-group>
        <note priority="1" from="description">Total subsidy and fees in a block</note>
        <note priority="1" from="meaning">block.subsidy-and-fees</note>
      </trans-unit>
      <trans-unit id="23fa95fce7b4badf5ad584d4a1712d558266266f" datatype="html">
        <source>Expected</source>
        <context-group purpose="location">
          <context context-type="sourcefile">src/app/components/block/block.component.html</context>
          <context context-type="linenumber">222</context>
        </context-group>
        <note priority="1" from="description">block.expected</note>
      </trans-unit>
      <trans-unit id="7cbedd89f60daafaf0e56363900d666a4e02ffb1" datatype="html">
        <source>beta</source>
        <context-group purpose="location">
          <context context-type="sourcefile">src/app/components/block/block.component.html</context>
          <context context-type="linenumber">222</context>
        </context-group>
        <context-group purpose="location">
          <context context-type="sourcefile">src/app/components/block/block.component.html</context>
          <context context-type="linenumber">228</context>
        </context-group>
        <note priority="1" from="description">beta</note>
      </trans-unit>
      <trans-unit id="1da6d9283e3222148d76c10c8e37abeeb66c93cb" datatype="html">
        <source>Actual</source>
        <context-group purpose="location">
          <context context-type="sourcefile">src/app/components/block/block.component.html</context>
          <context context-type="linenumber">224</context>
        </context-group>
        <note priority="1" from="description">block.actual</note>
      </trans-unit>
      <trans-unit id="97577daae15cc7f30ab4d0f4f4dfb8045477aefd" datatype="html">
        <source>Expected Block</source>
        <context-group purpose="location">
          <context context-type="sourcefile">src/app/components/block/block.component.html</context>
          <context context-type="linenumber">228</context>
        </context-group>
        <note priority="1" from="description">block.expected-block</note>
      </trans-unit>
      <trans-unit id="6efa73f0d6f0844a1e0c341c9b88323f51852d91" datatype="html">
        <source>Actual Block</source>
        <context-group purpose="location">
          <context context-type="sourcefile">src/app/components/block/block.component.html</context>
          <context context-type="linenumber">240</context>
        </context-group>
        <note priority="1" from="description">block.actual-block</note>
      </trans-unit>
      <trans-unit id="65d5167c4947e3ad81758d238a7ac7e893c261f0" datatype="html">
        <source>Taproot</source>
        <context-group purpose="location">
          <context context-type="sourcefile">src/app/components/block/block.component.html</context>
          <context context-type="linenumber">265</context>
        </context-group>
        <context-group purpose="location">
          <context context-type="sourcefile">src/app/components/tx-features/tx-features.component.html</context>
          <context context-type="linenumber">12</context>
        </context-group>
        <context-group purpose="location">
          <context context-type="sourcefile">src/app/components/tx-features/tx-features.component.html</context>
          <context context-type="linenumber">14</context>
        </context-group>
        <context-group purpose="location">
          <context context-type="sourcefile">src/app/components/tx-features/tx-features.component.html</context>
          <context context-type="linenumber">16</context>
        </context-group>
        <context-group purpose="location">
          <context context-type="sourcefile">src/app/components/tx-features/tx-features.component.html</context>
          <context context-type="linenumber">18</context>
        </context-group>
        <context-group purpose="location">
          <context context-type="sourcefile">src/app/components/tx-features/tx-features.component.html</context>
          <context context-type="linenumber">21</context>
        </context-group>
        <note priority="1" from="description">Taproot</note>
        <note priority="1" from="meaning">tx-features.tag.taproot</note>
      </trans-unit>
      <trans-unit id="fd04710d1a54d46cd1b81a13fc98e3d561b92141" datatype="html">
        <source>Bits</source>
        <context-group purpose="location">
          <context context-type="sourcefile">src/app/components/block/block.component.html</context>
          <context context-type="linenumber">268</context>
        </context-group>
        <note priority="1" from="description">block.bits</note>
      </trans-unit>
      <trans-unit id="d71be278785ad5940aacaf2b29a67bdbf6fc6be8" datatype="html">
        <source>Merkle root</source>
        <context-group purpose="location">
          <context context-type="sourcefile">src/app/components/block/block.component.html</context>
          <context context-type="linenumber">272</context>
        </context-group>
        <note priority="1" from="description">block.merkle-root</note>
      </trans-unit>
      <trans-unit id="25148835d92465353fc5fe8897c27d5369978e5a" datatype="html">
        <source>Difficulty</source>
        <context-group purpose="location">
          <context context-type="sourcefile">src/app/components/block/block.component.html</context>
          <context context-type="linenumber">283</context>
        </context-group>
        <context-group purpose="location">
          <context context-type="sourcefile">src/app/components/difficulty-adjustments-table/difficulty-adjustments-table.component.html</context>
          <context context-type="linenumber">7</context>
        </context-group>
        <context-group purpose="location">
          <context context-type="sourcefile">src/app/components/hashrate-chart/hashrate-chart.component.html</context>
          <context context-type="linenumber">14</context>
        </context-group>
        <context-group purpose="location">
          <context context-type="sourcefile">src/app/components/hashrate-chart/hashrate-chart.component.html</context>
          <context context-type="linenumber">75</context>
        </context-group>
        <context-group purpose="location">
          <context context-type="sourcefile">src/app/components/hashrate-chart/hashrate-chart.component.ts</context>
          <context context-type="linenumber">310</context>
        </context-group>
        <context-group purpose="location">
          <context context-type="sourcefile">src/app/components/hashrate-chart/hashrate-chart.component.ts</context>
          <context context-type="linenumber">397</context>
        </context-group>
        <note priority="1" from="description">block.difficulty</note>
      </trans-unit>
      <trans-unit id="a6bb63d98a8a67689070a79ccf13960c25b572ef" datatype="html">
        <source>Nonce</source>
        <context-group purpose="location">
          <context context-type="sourcefile">src/app/components/block/block.component.html</context>
          <context context-type="linenumber">287</context>
        </context-group>
        <note priority="1" from="description">block.nonce</note>
      </trans-unit>
      <trans-unit id="cbfb79ff517493268a49acffa81ecc02336d8372" datatype="html">
        <source>Block Header Hex</source>
        <context-group purpose="location">
          <context context-type="sourcefile">src/app/components/block/block.component.html</context>
          <context context-type="linenumber">291</context>
        </context-group>
        <note priority="1" from="description">block.header</note>
      </trans-unit>
      <trans-unit id="ccf00caac258749fa1c5fd488fb15368fa6fce37" datatype="html">
        <source>Audit</source>
        <context-group purpose="location">
          <context context-type="sourcefile">src/app/components/block/block.component.html</context>
          <context context-type="linenumber">309</context>
        </context-group>
        <note priority="1" from="description">Toggle Audit</note>
        <note priority="1" from="meaning">block.toggle-audit</note>
      </trans-unit>
      <trans-unit id="5f32c623f92bf3ca31202cc6281d4abd5febaf6a" datatype="html">
        <source>Details</source>
        <context-group purpose="location">
          <context context-type="sourcefile">src/app/components/block/block.component.html</context>
          <context context-type="linenumber">316</context>
        </context-group>
        <context-group purpose="location">
          <context context-type="sourcefile">src/app/components/transaction/transaction.component.html</context>
          <context context-type="linenumber">274</context>
        </context-group>
        <context-group purpose="location">
          <context context-type="sourcefile">src/app/lightning/channel/channel.component.html</context>
          <context context-type="linenumber">93</context>
        </context-group>
        <context-group purpose="location">
          <context context-type="sourcefile">src/app/lightning/channel/channel.component.html</context>
          <context context-type="linenumber">103</context>
        </context-group>
        <context-group purpose="location">
          <context context-type="sourcefile">src/app/lightning/justice-list/justice-list.component.html</context>
          <context context-type="linenumber">42</context>
        </context-group>
        <context-group purpose="location">
          <context context-type="sourcefile">src/app/lightning/node/node.component.html</context>
          <context context-type="linenumber">125</context>
        </context-group>
        <context-group purpose="location">
          <context context-type="sourcefile">src/app/lightning/node/node.component.html</context>
          <context context-type="linenumber">266</context>
        </context-group>
        <note priority="1" from="description">Transaction Details</note>
        <note priority="1" from="meaning">transaction.details</note>
      </trans-unit>
      <trans-unit id="822972b5d47ee555d3be0c7ab9aae8090ecdf7bc" datatype="html">
        <source>Error loading data.</source>
        <context-group purpose="location">
          <context context-type="sourcefile">src/app/components/block/block.component.html</context>
          <context context-type="linenumber">335</context>
        </context-group>
        <context-group purpose="location">
          <context context-type="sourcefile">src/app/components/block/block.component.html</context>
          <context context-type="linenumber">374</context>
        </context-group>
        <context-group purpose="location">
          <context context-type="sourcefile">src/app/lightning/channel/channel-preview.component.html</context>
          <context context-type="linenumber">70</context>
        </context-group>
        <context-group purpose="location">
          <context context-type="sourcefile">src/app/lightning/node/node-preview.component.html</context>
          <context context-type="linenumber">66</context>
        </context-group>
        <context-group purpose="location">
          <context context-type="sourcefile">src/app/lightning/nodes-per-isp/nodes-per-isp-preview.component.html</context>
          <context context-type="linenumber">61</context>
        </context-group>
        <note priority="1" from="description">error.general-loading-data</note>
      </trans-unit>
      <trans-unit id="9f63968580fcea609d6b9e7a5b6ba7180b54e18f" datatype="html">
        <source>Why is this block empty?</source>
        <context-group purpose="location">
          <context context-type="sourcefile">src/app/components/block/block.component.html</context>
          <context context-type="linenumber">396</context>
        </context-group>
        <note priority="1" from="description">block.empty-block-explanation</note>
      </trans-unit>
      <trans-unit id="e70fcca5a99575cffef3ff8cbd5e69f06ffd0f1c" datatype="html">
        <source>Pool</source>
        <context-group purpose="location">
          <context context-type="sourcefile">src/app/components/blocks-list/blocks-list.component.html</context>
          <context context-type="linenumber">14</context>
        </context-group>
        <context-group purpose="location">
          <context context-type="sourcefile">src/app/components/blocks-list/blocks-list.component.html</context>
          <context context-type="linenumber">14</context>
        </context-group>
        <context-group purpose="location">
          <context context-type="sourcefile">src/app/components/pool-ranking/pool-ranking.component.html</context>
          <context context-type="linenumber">92</context>
        </context-group>
        <context-group purpose="location">
          <context context-type="sourcefile">src/app/dashboard/dashboard.component.html</context>
          <context context-type="linenumber">121</context>
        </context-group>
        <note priority="1" from="description">mining.pool-name</note>
      </trans-unit>
      <trans-unit id="12f86e6747a5ad39e62d3480ddc472b1aeab5b76" datatype="html">
        <source>Reward</source>
        <context-group purpose="location">
          <context context-type="sourcefile">src/app/components/blocks-list/blocks-list.component.html</context>
          <context context-type="linenumber">19</context>
        </context-group>
        <context-group purpose="location">
          <context context-type="sourcefile">src/app/components/blocks-list/blocks-list.component.html</context>
          <context context-type="linenumber">19</context>
        </context-group>
        <context-group purpose="location">
          <context context-type="sourcefile">src/app/components/pool/pool.component.html</context>
          <context context-type="linenumber">95</context>
        </context-group>
        <context-group purpose="location">
          <context context-type="sourcefile">src/app/components/pool/pool.component.html</context>
          <context context-type="linenumber">120</context>
        </context-group>
        <context-group purpose="location">
          <context context-type="sourcefile">src/app/components/pool/pool.component.html</context>
          <context context-type="linenumber">216</context>
        </context-group>
        <context-group purpose="location">
          <context context-type="sourcefile">src/app/components/pool/pool.component.html</context>
          <context context-type="linenumber">277</context>
        </context-group>
        <context-group purpose="location">
          <context context-type="sourcefile">src/app/components/pool/pool.component.html</context>
          <context context-type="linenumber">385</context>
        </context-group>
        <context-group purpose="location">
          <context context-type="sourcefile">src/app/components/pool/pool.component.html</context>
          <context context-type="linenumber">410</context>
        </context-group>
        <note priority="1" from="description">latest-blocks.reward</note>
      </trans-unit>
      <trans-unit id="c20172223f84462032664d717d739297e5a9e2fe" datatype="html">
        <source>Fees</source>
        <context-group purpose="location">
          <context context-type="sourcefile">src/app/components/blocks-list/blocks-list.component.html</context>
          <context context-type="linenumber">20</context>
        </context-group>
        <context-group purpose="location">
          <context context-type="sourcefile">src/app/components/pool/pool.component.html</context>
          <context context-type="linenumber">217</context>
        </context-group>
        <context-group purpose="location">
          <context context-type="sourcefile">src/app/components/pool/pool.component.html</context>
          <context context-type="linenumber">278</context>
        </context-group>
        <note priority="1" from="description">latest-blocks.fees</note>
      </trans-unit>
      <trans-unit id="e6213c3f05146287cf121868d9f3d3c3ff5f9714" datatype="html">
        <source>TXs</source>
        <context-group purpose="location">
          <context context-type="sourcefile">src/app/components/blocks-list/blocks-list.component.html</context>
          <context context-type="linenumber">23</context>
        </context-group>
        <context-group purpose="location">
          <context context-type="sourcefile">src/app/components/blocks-list/blocks-list.component.html</context>
          <context context-type="linenumber">23</context>
        </context-group>
        <context-group purpose="location">
          <context context-type="sourcefile">src/app/components/pool/pool.component.html</context>
          <context context-type="linenumber">218</context>
        </context-group>
        <context-group purpose="location">
          <context context-type="sourcefile">src/app/components/pool/pool.component.html</context>
          <context context-type="linenumber">279</context>
        </context-group>
        <context-group purpose="location">
          <context context-type="sourcefile">src/app/dashboard/dashboard.component.html</context>
          <context context-type="linenumber">122</context>
        </context-group>
        <context-group purpose="location">
          <context context-type="sourcefile">src/app/dashboard/dashboard.component.html</context>
          <context context-type="linenumber">232</context>
        </context-group>
        <note priority="1" from="description">dashboard.txs</note>
      </trans-unit>
      <trans-unit id="m8a7b4bd44c0ac71b2e72de0398b303257f7d2f54" datatype="html">
        <source>Blocks</source>
        <context-group purpose="location">
          <context context-type="sourcefile">src/app/components/blocks-list/blocks-list.component.ts</context>
          <context context-type="linenumber">59</context>
        </context-group>
      </trans-unit>
      <trans-unit id="meta.description.liquid.blocks" datatype="html">
        <source>See the most recent Liquid<x id="PH" equiv-text="seoDescriptionNetwork(this.stateService.network)"/> blocks along with basic stats such as block height, block size, and more.</source>
        <context-group purpose="location">
          <context context-type="sourcefile">src/app/components/blocks-list/blocks-list.component.ts</context>
          <context context-type="linenumber">62</context>
        </context-group>
      </trans-unit>
      <trans-unit id="meta.description.bitcoin.blocks" datatype="html">
        <source>See the most recent Bitcoin<x id="PH" equiv-text="seoDescriptionNetwork(this.stateService.network)"/> blocks along with basic stats such as block height, block reward, block size, and more.</source>
        <context-group purpose="location">
          <context context-type="sourcefile">src/app/components/blocks-list/blocks-list.component.ts</context>
          <context context-type="linenumber">64</context>
        </context-group>
      </trans-unit>
      <trans-unit id="cf8caac4de0166eae6cd0fdfd010ee92b995cd96" datatype="html">
        <source>Calculator</source>
        <context-group purpose="location">
          <context context-type="sourcefile">src/app/components/calculator/calculator.component.html</context>
          <context context-type="linenumber">3</context>
        </context-group>
        <context-group purpose="location">
          <context context-type="sourcefile">src/app/shared/components/global-footer/global-footer.component.html</context>
          <context context-type="linenumber">72</context>
        </context-group>
        <note priority="1" from="description">shared.calculator</note>
      </trans-unit>
      <trans-unit id="clipboard.copied-message" datatype="html">
        <source>Copied!</source>
        <context-group purpose="location">
          <context context-type="sourcefile">src/app/components/clipboard/clipboard.component.ts</context>
          <context context-type="linenumber">19</context>
        </context-group>
      </trans-unit>
      <trans-unit id="d1d0bb0a34b216be66137562a0b18eaaca546113" datatype="html">
        <source>High Priority</source>
        <context-group purpose="location">
          <context context-type="sourcefile">src/app/components/clock/clock.component.html</context>
          <context context-type="linenumber">47</context>
        </context-group>
        <context-group purpose="location">
          <context context-type="sourcefile">src/app/components/fees-box/fees-box.component.html</context>
          <context context-type="linenumber">10</context>
        </context-group>
        <context-group purpose="location">
          <context context-type="sourcefile">src/app/components/fees-box/fees-box.component.html</context>
          <context context-type="linenumber">47</context>
        </context-group>
        <note priority="1" from="description">fees-box.high-priority</note>
      </trans-unit>
      <trans-unit id="b7dde2cf8ec2fcd328295c9c7fcc944c4d3720b6" datatype="html">
        <source>Memory Usage</source>
        <context-group purpose="location">
          <context context-type="sourcefile">src/app/components/clock/clock.component.html</context>
          <context context-type="linenumber">65</context>
        </context-group>
        <context-group purpose="location">
          <context context-type="sourcefile">src/app/dashboard/dashboard.component.html</context>
          <context context-type="linenumber">236</context>
        </context-group>
        <note priority="1" from="description">Memory usage</note>
        <note priority="1" from="meaning">dashboard.memory-usage</note>
      </trans-unit>
      <trans-unit id="60cd6fa18f925b42065d8cfb1a791efdc228b4c3" datatype="html">
        <source>Unconfirmed</source>
        <context-group purpose="location">
          <context context-type="sourcefile">src/app/components/clock/clock.component.html</context>
          <context context-type="linenumber">69</context>
        </context-group>
        <context-group purpose="location">
          <context context-type="sourcefile">src/app/components/footer/footer.component.html</context>
          <context context-type="linenumber">20</context>
        </context-group>
        <context-group purpose="location">
          <context context-type="sourcefile">src/app/dashboard/dashboard.component.html</context>
          <context context-type="linenumber">230</context>
        </context-group>
        <note priority="1" from="description">Unconfirmed count</note>
        <note priority="1" from="meaning">dashboard.unconfirmed</note>
      </trans-unit>
      <trans-unit id="736a52d86df31df97dbb673d5dd4cc30ee322805" datatype="html">
        <source>Adjusted</source>
        <context-group purpose="location">
          <context context-type="sourcefile">src/app/components/difficulty-adjustments-table/difficulty-adjustments-table.component.html</context>
          <context context-type="linenumber">6</context>
        </context-group>
        <note priority="1" from="description">mining.adjusted</note>
      </trans-unit>
      <trans-unit id="024cdb2814b0cb3f4ced148f1a0b9854447cb214" datatype="html">
        <source>Change</source>
        <context-group purpose="location">
          <context context-type="sourcefile">src/app/components/difficulty-adjustments-table/difficulty-adjustments-table.component.html</context>
          <context context-type="linenumber">8</context>
        </context-group>
        <note priority="1" from="description">mining.change</note>
      </trans-unit>
      <trans-unit id="63da83692b85cf17e0606153029a83fd4038d6dd" datatype="html">
        <source>Difficulty Adjustment</source>
        <context-group purpose="location">
          <context context-type="sourcefile">src/app/components/difficulty-mining/difficulty-mining.component.html</context>
          <context context-type="linenumber">1</context>
        </context-group>
        <context-group purpose="location">
          <context context-type="sourcefile">src/app/components/difficulty/difficulty.component.html</context>
          <context context-type="linenumber">1</context>
        </context-group>
        <context-group purpose="location">
          <context context-type="sourcefile">src/app/components/mining-dashboard/mining-dashboard.component.html</context>
          <context context-type="linenumber">23</context>
        </context-group>
        <note priority="1" from="description">dashboard.difficulty-adjustment</note>
      </trans-unit>
      <trans-unit id="0912816d94f2f05a7eee8f7622670e0c6bbbce16" datatype="html">
        <source>Remaining</source>
        <context-group purpose="location">
          <context context-type="sourcefile">src/app/components/difficulty-mining/difficulty-mining.component.html</context>
          <context context-type="linenumber">7</context>
        </context-group>
        <context-group purpose="location">
          <context context-type="sourcefile">src/app/components/difficulty-mining/difficulty-mining.component.html</context>
          <context context-type="linenumber">67</context>
        </context-group>
        <note priority="1" from="description">difficulty-box.remaining</note>
      </trans-unit>
      <trans-unit id="1bb6965f8e1bbe40c076528ffd841da86f57f119" datatype="html">
        <source><x id="INTERPOLATION" equiv-text="&lt;span class=&quot;shared-block&quot;&gt;blocks&lt;/span&gt;&lt;/ng-template&gt;
            &lt;ng-"/> <x id="START_TAG_SPAN" ctype="x-span" equiv-text="&lt;span class=&quot;shared-block&quot;&gt;"/>blocks<x id="CLOSE_TAG_SPAN" ctype="x-span" equiv-text="&lt;/span&gt;"/></source>
        <context-group purpose="location">
          <context context-type="sourcefile">src/app/components/difficulty-mining/difficulty-mining.component.html</context>
          <context context-type="linenumber">10,11</context>
        </context-group>
        <context-group purpose="location">
          <context context-type="sourcefile">src/app/components/difficulty-mining/difficulty-mining.component.html</context>
          <context context-type="linenumber">54,55</context>
        </context-group>
        <context-group purpose="location">
          <context context-type="sourcefile">src/app/components/footer/footer.component.html</context>
          <context context-type="linenumber">26,27</context>
        </context-group>
        <context-group purpose="location">
          <context context-type="sourcefile">src/app/components/mempool-blocks/mempool-blocks.component.html</context>
          <context context-type="linenumber">43,44</context>
        </context-group>
        <context-group purpose="location">
          <context context-type="sourcefile">src/app/lightning/channel/channel-box/channel-box.component.html</context>
          <context context-type="linenumber">78</context>
        </context-group>
        <note priority="1" from="description">shared.blocks</note>
      </trans-unit>
      <trans-unit id="b7ef3894d9b6f157c400ddc937c70c9881ecd896" datatype="html">
        <source><x id="INTERPOLATION" equiv-text="&lt;span class=&quot;shared-block&quot;&gt;block&lt;/span&gt;&lt;/ng-template&gt;
          &lt;/div&gt;"/> <x id="START_TAG_SPAN" ctype="x-span" equiv-text="&lt;span class=&quot;shared-block&quot;&gt;"/>block<x id="CLOSE_TAG_SPAN" ctype="x-span" equiv-text="&lt;/span&gt;"/></source>
        <context-group purpose="location">
          <context context-type="sourcefile">src/app/components/difficulty-mining/difficulty-mining.component.html</context>
          <context context-type="linenumber">11,12</context>
        </context-group>
        <context-group purpose="location">
          <context context-type="sourcefile">src/app/components/difficulty-mining/difficulty-mining.component.html</context>
          <context context-type="linenumber">55,56</context>
        </context-group>
        <context-group purpose="location">
          <context context-type="sourcefile">src/app/components/footer/footer.component.html</context>
          <context context-type="linenumber">27,28</context>
        </context-group>
        <note priority="1" from="description">shared.block</note>
      </trans-unit>
      <trans-unit id="5e65ce907fc0e1a1a09d4130eb8c59d00a9457ef" datatype="html">
        <source>Estimate</source>
        <context-group purpose="location">
          <context context-type="sourcefile">src/app/components/difficulty-mining/difficulty-mining.component.html</context>
          <context context-type="linenumber">16</context>
        </context-group>
        <context-group purpose="location">
          <context context-type="sourcefile">src/app/components/difficulty-mining/difficulty-mining.component.html</context>
          <context context-type="linenumber">74</context>
        </context-group>
        <note priority="1" from="description">difficulty-box.estimate</note>
      </trans-unit>
      <trans-unit id="680d5c75b7fd8d37961083608b9fcdc4167b4c43" datatype="html">
        <source>Previous</source>
        <context-group purpose="location">
          <context context-type="sourcefile">src/app/components/difficulty-mining/difficulty-mining.component.html</context>
          <context context-type="linenumber">31</context>
        </context-group>
        <context-group purpose="location">
          <context context-type="sourcefile">src/app/components/difficulty/difficulty.component.html</context>
          <context context-type="linenumber">59</context>
        </context-group>
        <note priority="1" from="description">difficulty-box.previous</note>
      </trans-unit>
      <trans-unit id="5db469cd0357e5f578b85a996f7e99c9e4148ff5" datatype="html">
        <source>Current Period</source>
        <context-group purpose="location">
          <context context-type="sourcefile">src/app/components/difficulty-mining/difficulty-mining.component.html</context>
          <context context-type="linenumber">43</context>
        </context-group>
        <note priority="1" from="description">difficulty-box.current-period</note>
      </trans-unit>
      <trans-unit id="df71fa93f0503396ea2bb3ba5161323330314d6c" datatype="html">
        <source>Next Halving</source>
        <context-group purpose="location">
          <context context-type="sourcefile">src/app/components/difficulty-mining/difficulty-mining.component.html</context>
          <context context-type="linenumber">51</context>
        </context-group>
        <context-group purpose="location">
          <context context-type="sourcefile">src/app/components/difficulty-mining/difficulty-mining.component.html</context>
          <context context-type="linenumber">51</context>
        </context-group>
        <context-group purpose="location">
          <context context-type="sourcefile">src/app/components/difficulty-mining/difficulty-mining.component.html</context>
          <context context-type="linenumber">81</context>
        </context-group>
        <note priority="1" from="description">difficulty-box.next-halving</note>
      </trans-unit>
      <trans-unit id="0c65c3ee0ce537e507e0b053b479012e5803d2cf" datatype="html">
        <source><x id="INTERPOLATION" equiv-text="{{ i }}"/> blocks expected</source>
        <context-group purpose="location">
          <context context-type="sourcefile">src/app/components/difficulty/difficulty-tooltip.component.html</context>
          <context context-type="linenumber">50</context>
        </context-group>
        <note priority="1" from="description">difficulty-box.expected-blocks</note>
      </trans-unit>
      <trans-unit id="ec9f27d00a7778cd1cfe1806105d2ca3314fa506" datatype="html">
        <source><x id="INTERPOLATION" equiv-text="{{ i }}"/> block expected</source>
        <context-group purpose="location">
          <context context-type="sourcefile">src/app/components/difficulty/difficulty-tooltip.component.html</context>
          <context context-type="linenumber">51</context>
        </context-group>
        <note priority="1" from="description">difficulty-box.expected-block</note>
      </trans-unit>
      <trans-unit id="b89cb92adf0a831d4a263ecdba02139abbda02ae" datatype="html">
        <source><x id="INTERPOLATION" equiv-text="{{ i }}"/> blocks mined</source>
        <context-group purpose="location">
          <context context-type="sourcefile">src/app/components/difficulty/difficulty-tooltip.component.html</context>
          <context context-type="linenumber">52</context>
        </context-group>
        <note priority="1" from="description">difficulty-box.mined-blocks</note>
      </trans-unit>
      <trans-unit id="4f7e823fd45c6def13a3f15f678888c7fe254fa5" datatype="html">
        <source><x id="INTERPOLATION" equiv-text="{{ i }}"/> block mined</source>
        <context-group purpose="location">
          <context context-type="sourcefile">src/app/components/difficulty/difficulty-tooltip.component.html</context>
          <context context-type="linenumber">53</context>
        </context-group>
        <note priority="1" from="description">difficulty-box.mined-block</note>
      </trans-unit>
      <trans-unit id="229dfb17b342aa8b9a1db27557069445ea1a7051" datatype="html">
        <source><x id="INTERPOLATION" equiv-text="{{ i }}"/> blocks remaining</source>
        <context-group purpose="location">
          <context context-type="sourcefile">src/app/components/difficulty/difficulty-tooltip.component.html</context>
          <context context-type="linenumber">54</context>
        </context-group>
        <note priority="1" from="description">difficulty-box.remaining-blocks</note>
      </trans-unit>
      <trans-unit id="13ff0d092caf85cd23815f0235e316dc3a6d1bbe" datatype="html">
        <source><x id="INTERPOLATION" equiv-text="{{ i }}"/> block remaining</source>
        <context-group purpose="location">
          <context context-type="sourcefile">src/app/components/difficulty/difficulty-tooltip.component.html</context>
          <context context-type="linenumber">55</context>
        </context-group>
        <note priority="1" from="description">difficulty-box.remaining-block</note>
      </trans-unit>
      <trans-unit id="4f78348af343fb64016891d67b53bdab473f9dbf" datatype="html">
        <source><x id="INTERPOLATION" equiv-text="{{ i }}"/> blocks ahead</source>
        <context-group purpose="location">
          <context context-type="sourcefile">src/app/components/difficulty/difficulty-tooltip.component.html</context>
          <context context-type="linenumber">56</context>
        </context-group>
        <note priority="1" from="description">difficulty-box.blocks-ahead</note>
      </trans-unit>
      <trans-unit id="15c5f3475966bf3be381378b046a65849f0f6bb6" datatype="html">
        <source><x id="INTERPOLATION" equiv-text="{{ i }}"/> block ahead</source>
        <context-group purpose="location">
          <context context-type="sourcefile">src/app/components/difficulty/difficulty-tooltip.component.html</context>
          <context context-type="linenumber">57</context>
        </context-group>
        <note priority="1" from="description">difficulty-box.block-ahead</note>
      </trans-unit>
      <trans-unit id="697b8cb1caaf1729809bc5c065d4dd873810550a" datatype="html">
        <source><x id="INTERPOLATION" equiv-text="{{ i }}"/> blocks behind</source>
        <context-group purpose="location">
          <context context-type="sourcefile">src/app/components/difficulty/difficulty-tooltip.component.html</context>
          <context context-type="linenumber">58</context>
        </context-group>
        <note priority="1" from="description">difficulty-box.blocks-behind</note>
      </trans-unit>
      <trans-unit id="32137887e3f5a25b3a016eb03357f4e363fccb0b" datatype="html">
        <source><x id="INTERPOLATION" equiv-text="{{ i }}"/> block behind</source>
        <context-group purpose="location">
          <context context-type="sourcefile">src/app/components/difficulty/difficulty-tooltip.component.html</context>
          <context context-type="linenumber">59</context>
        </context-group>
        <note priority="1" from="description">difficulty-box.block-behind</note>
      </trans-unit>
      <trans-unit id="5e78899c9b98f29856ce3c7c265e1344bc7a5a18" datatype="html">
        <source>Average block time</source>
        <context-group purpose="location">
          <context context-type="sourcefile">src/app/components/difficulty/difficulty.component.html</context>
          <context context-type="linenumber">42</context>
        </context-group>
        <note priority="1" from="description">difficulty-box.average-block-time</note>
      </trans-unit>
      <trans-unit id="6ff9e8b67bc2cda7569dc0996d4c2fd858c5d4e6" datatype="html">
        <source>Either 2x the minimum, or the Low Priority rate (whichever is lower)</source>
        <context-group purpose="location">
          <context context-type="sourcefile">src/app/components/fees-box/fees-box.component.html</context>
          <context context-type="linenumber">4</context>
        </context-group>
        <note priority="1" from="description">Transaction feerate tooltip (economy)</note>
      </trans-unit>
      <trans-unit id="eef30290726d3d569232f4c136082bb9daaf490b" datatype="html">
        <source>No Priority</source>
        <context-group purpose="location">
          <context context-type="sourcefile">src/app/components/fees-box/fees-box.component.html</context>
          <context context-type="linenumber">4</context>
        </context-group>
        <context-group purpose="location">
          <context context-type="sourcefile">src/app/components/fees-box/fees-box.component.html</context>
          <context context-type="linenumber">41</context>
        </context-group>
        <note priority="1" from="description">fees-box.no-priority</note>
      </trans-unit>
      <trans-unit id="49bba8e970aa3b1bec6fcff7228ef95ceb335f59" datatype="html">
        <source>Usually places your transaction in between the second and third mempool blocks</source>
        <context-group purpose="location">
          <context context-type="sourcefile">src/app/components/fees-box/fees-box.component.html</context>
          <context context-type="linenumber">8</context>
        </context-group>
        <note priority="1" from="description">Transaction feerate tooltip (low priority)</note>
      </trans-unit>
      <trans-unit id="29949587189ee02db19274db4ac656913cb243c3" datatype="html">
        <source>Low Priority</source>
        <context-group purpose="location">
          <context context-type="sourcefile">src/app/components/fees-box/fees-box.component.html</context>
          <context context-type="linenumber">8</context>
        </context-group>
        <context-group purpose="location">
          <context context-type="sourcefile">src/app/components/fees-box/fees-box.component.html</context>
          <context context-type="linenumber">45</context>
        </context-group>
        <note priority="1" from="description">fees-box.low-priority</note>
      </trans-unit>
      <trans-unit id="eeeeabc97373285d75acf0f013f68434a6f1935b" datatype="html">
        <source>Usually places your transaction in between the first and second mempool blocks</source>
        <context-group purpose="location">
          <context context-type="sourcefile">src/app/components/fees-box/fees-box.component.html</context>
          <context context-type="linenumber">9</context>
        </context-group>
        <note priority="1" from="description">Transaction feerate tooltip (medium priority)</note>
      </trans-unit>
      <trans-unit id="ee847b69ef2dc81bb3e9b8cd30f02f8d63adbe07" datatype="html">
        <source>Medium Priority</source>
        <context-group purpose="location">
          <context context-type="sourcefile">src/app/components/fees-box/fees-box.component.html</context>
          <context context-type="linenumber">9</context>
        </context-group>
        <context-group purpose="location">
          <context context-type="sourcefile">src/app/components/fees-box/fees-box.component.html</context>
          <context context-type="linenumber">46</context>
        </context-group>
        <note priority="1" from="description">fees-box.medium-priority</note>
      </trans-unit>
      <trans-unit id="a5a4d2c76b74faddf1aab8dc6e092cddee5a6142" datatype="html">
        <source>Places your transaction in the first mempool block</source>
        <context-group purpose="location">
          <context context-type="sourcefile">src/app/components/fees-box/fees-box.component.html</context>
          <context context-type="linenumber">10</context>
        </context-group>
        <note priority="1" from="description">Transaction feerate tooltip (high priority)</note>
      </trans-unit>
      <trans-unit id="926c571b25cca7e2a294619f145960c0cd3848b6" datatype="html">
        <source>Incoming transactions</source>
        <context-group purpose="location">
          <context context-type="sourcefile">src/app/components/footer/footer.component.html</context>
          <context context-type="linenumber">5</context>
        </context-group>
        <note priority="1" from="description">dashboard.incoming-transactions</note>
      </trans-unit>
      <trans-unit id="a5950b2ce4c3ea32de91034de8269781eb333d73" datatype="html">
        <source>Backend is synchronizing</source>
        <context-group purpose="location">
          <context context-type="sourcefile">src/app/components/footer/footer.component.html</context>
          <context context-type="linenumber">8</context>
        </context-group>
        <context-group purpose="location">
          <context context-type="sourcefile">src/app/dashboard/dashboard.component.html</context>
          <context context-type="linenumber">262</context>
        </context-group>
        <note priority="1" from="description">dashboard.backend-is-synchronizing</note>
      </trans-unit>
      <trans-unit id="50904e472d4671388a20fbbb1ee9dfc0a4586fa1" datatype="html">
        <source>vB/s</source>
        <context-group purpose="location">
          <context context-type="sourcefile">src/app/components/footer/footer.component.html</context>
          <context context-type="linenumber">13</context>
        </context-group>
        <context-group purpose="location">
          <context context-type="sourcefile">src/app/dashboard/dashboard.component.html</context>
          <context context-type="linenumber">267</context>
        </context-group>
        <note priority="1" from="description">vB/s</note>
        <note priority="1" from="meaning">shared.vbytes-per-second</note>
      </trans-unit>
      <trans-unit id="93168b4de564d2c5d21d67cf2fb263f27b45e4c8" datatype="html">
        <source>WU/s</source>
        <context-group purpose="location">
          <context context-type="sourcefile">src/app/components/footer/footer.component.html</context>
          <context context-type="linenumber">14</context>
        </context-group>
        <context-group purpose="location">
          <context context-type="sourcefile">src/app/dashboard/dashboard.component.html</context>
          <context context-type="linenumber">268</context>
        </context-group>
        <note priority="1" from="description">WU/s</note>
        <note priority="1" from="meaning">shared.weight-per-second</note>
      </trans-unit>
      <trans-unit id="6f7832e2e8db3c4b16c41681ba334a2ab9726cc3" datatype="html">
        <source>Mempool size</source>
        <context-group purpose="location">
          <context context-type="sourcefile">src/app/components/footer/footer.component.html</context>
          <context context-type="linenumber">24</context>
        </context-group>
        <note priority="1" from="description">Mempool size</note>
        <note priority="1" from="meaning">dashboard.mempool-size</note>
      </trans-unit>
      <trans-unit id="c95f8a34509967d6cbcf118a9637b23a83633449" datatype="html">
        <source>Mining</source>
        <context-group purpose="location">
          <context context-type="sourcefile">src/app/components/graphs/graphs.component.html</context>
          <context context-type="linenumber">7</context>
        </context-group>
        <note priority="1" from="description">mining</note>
      </trans-unit>
      <trans-unit id="4592bd8fffebd3841fc8d59472caf4b4655e6184" datatype="html">
        <source>Pools Ranking</source>
        <context-group purpose="location">
          <context context-type="sourcefile">src/app/components/graphs/graphs.component.html</context>
          <context context-type="linenumber">10</context>
        </context-group>
        <context-group purpose="location">
          <context context-type="sourcefile">src/app/components/pool-ranking/pool-ranking.component.html</context>
          <context context-type="linenumber">36</context>
        </context-group>
        <note priority="1" from="description">mining.pools</note>
      </trans-unit>
      <trans-unit id="43f992a71c7b7def78d430e5af489b914cc61c11" datatype="html">
        <source>Pools Dominance</source>
        <context-group purpose="location">
          <context context-type="sourcefile">src/app/components/graphs/graphs.component.html</context>
          <context context-type="linenumber">12</context>
        </context-group>
        <context-group purpose="location">
          <context context-type="sourcefile">src/app/components/hashrates-chart-pools/hashrate-chart-pools.component.html</context>
          <context context-type="linenumber">7</context>
        </context-group>
        <note priority="1" from="description">mining.pools-dominance</note>
      </trans-unit>
      <trans-unit id="5115edb23059f4dcfe6ce0a979e40962a149c35c" datatype="html">
        <source>Hashrate &amp; Difficulty</source>
        <context-group purpose="location">
          <context context-type="sourcefile">src/app/components/graphs/graphs.component.html</context>
          <context context-type="linenumber">14,15</context>
        </context-group>
        <note priority="1" from="description">mining.hashrate-difficulty</note>
      </trans-unit>
      <trans-unit id="a3382a60534e9fff5c3a0fcde39bab356afc4a59" datatype="html">
        <source>Lightning</source>
        <context-group purpose="location">
          <context context-type="sourcefile">src/app/components/graphs/graphs.component.html</context>
          <context context-type="linenumber">30</context>
        </context-group>
        <note priority="1" from="description">lightning</note>
      </trans-unit>
      <trans-unit id="b420668a91f8ebaf6e6409c4ba87f1d45961d2bd" datatype="html">
        <source>Lightning Nodes Per Network</source>
        <context-group purpose="location">
          <context context-type="sourcefile">src/app/components/graphs/graphs.component.html</context>
          <context context-type="linenumber">33</context>
        </context-group>
        <context-group purpose="location">
          <context context-type="sourcefile">src/app/lightning/nodes-networks-chart/nodes-networks-chart.component.html</context>
          <context context-type="linenumber">5</context>
        </context-group>
        <context-group purpose="location">
          <context context-type="sourcefile">src/app/lightning/nodes-networks-chart/nodes-networks-chart.component.ts</context>
          <context context-type="linenumber">67</context>
        </context-group>
        <context-group purpose="location">
          <context context-type="sourcefile">src/app/lightning/nodes-networks-chart/nodes-networks-chart.component.ts</context>
          <context context-type="linenumber">132</context>
        </context-group>
        <note priority="1" from="description">lightning.nodes-networks</note>
      </trans-unit>
      <trans-unit id="ea8db27e6db64f8b940711948c001a1100e5fe9f" datatype="html">
        <source>Lightning Network Capacity</source>
        <context-group purpose="location">
          <context context-type="sourcefile">src/app/components/graphs/graphs.component.html</context>
          <context context-type="linenumber">35</context>
        </context-group>
        <context-group purpose="location">
          <context context-type="sourcefile">src/app/lightning/statistics-chart/lightning-statistics-chart.component.html</context>
          <context context-type="linenumber">5</context>
        </context-group>
        <context-group purpose="location">
          <context context-type="sourcefile">src/app/lightning/statistics-chart/lightning-statistics-chart.component.ts</context>
          <context context-type="linenumber">66</context>
        </context-group>
        <context-group purpose="location">
          <context context-type="sourcefile">src/app/lightning/statistics-chart/lightning-statistics-chart.component.ts</context>
          <context context-type="linenumber">123</context>
        </context-group>
        <note priority="1" from="description">lightning.network-capacity</note>
      </trans-unit>
      <trans-unit id="8573a1576789bd2c4faeaed23037c4917812c6cf" datatype="html">
        <source>Lightning Nodes Per ISP</source>
        <context-group purpose="location">
          <context context-type="sourcefile">src/app/components/graphs/graphs.component.html</context>
          <context context-type="linenumber">37</context>
        </context-group>
        <context-group purpose="location">
          <context context-type="sourcefile">src/app/lightning/nodes-per-isp-chart/nodes-per-isp-chart.component.ts</context>
          <context context-type="linenumber">52</context>
        </context-group>
        <note priority="1" from="description">lightning.nodes-per-isp</note>
      </trans-unit>
      <trans-unit id="9d3ad4c6623870d96b65fb7a708fed6ce7c20044" datatype="html">
        <source>Lightning Nodes Per Country</source>
        <context-group purpose="location">
          <context context-type="sourcefile">src/app/components/graphs/graphs.component.html</context>
          <context context-type="linenumber">39</context>
        </context-group>
        <context-group purpose="location">
          <context context-type="sourcefile">src/app/lightning/nodes-per-country-chart/nodes-per-country-chart.component.html</context>
          <context context-type="linenumber">5</context>
        </context-group>
        <context-group purpose="location">
          <context context-type="sourcefile">src/app/lightning/nodes-per-country-chart/nodes-per-country-chart.component.ts</context>
          <context context-type="linenumber">46</context>
        </context-group>
        <note priority="1" from="description">lightning.nodes-per-country</note>
      </trans-unit>
      <trans-unit id="af8560ca50882114be16c951650f83bca73161a7" datatype="html">
        <source>Lightning Nodes World Map</source>
        <context-group purpose="location">
          <context context-type="sourcefile">src/app/components/graphs/graphs.component.html</context>
          <context context-type="linenumber">41</context>
        </context-group>
        <context-group purpose="location">
          <context context-type="sourcefile">src/app/lightning/nodes-map/nodes-map.component.html</context>
          <context context-type="linenumber">5</context>
        </context-group>
        <context-group purpose="location">
          <context context-type="sourcefile">src/app/lightning/nodes-map/nodes-map.component.ts</context>
          <context context-type="linenumber">50</context>
        </context-group>
        <note priority="1" from="description">lightning.lightning.nodes-heatmap</note>
      </trans-unit>
      <trans-unit id="b482ceceb39c7a045cb2ab2c64f7091d21e63d44" datatype="html">
        <source>Lightning Nodes Channels World Map</source>
        <context-group purpose="location">
          <context context-type="sourcefile">src/app/components/graphs/graphs.component.html</context>
          <context context-type="linenumber">43</context>
        </context-group>
        <context-group purpose="location">
          <context context-type="sourcefile">src/app/lightning/nodes-channels-map/nodes-channels-map.component.html</context>
          <context context-type="linenumber">19</context>
        </context-group>
        <note priority="1" from="description">lightning.nodes-channels-world-map</note>
      </trans-unit>
      <trans-unit id="79a9dc5b1caca3cbeb1733a19515edacc5fc7920" datatype="html">
        <source>Hashrate</source>
        <context-group purpose="location">
          <context context-type="sourcefile">src/app/components/hashrate-chart/hashrate-chart.component.html</context>
          <context context-type="linenumber">8</context>
        </context-group>
        <context-group purpose="location">
          <context context-type="sourcefile">src/app/components/hashrate-chart/hashrate-chart.component.html</context>
          <context context-type="linenumber">69</context>
        </context-group>
        <context-group purpose="location">
          <context context-type="sourcefile">src/app/components/hashrate-chart/hashrate-chart.component.ts</context>
          <context context-type="linenumber">299</context>
        </context-group>
        <context-group purpose="location">
          <context context-type="sourcefile">src/app/components/hashrate-chart/hashrate-chart.component.ts</context>
          <context context-type="linenumber">385</context>
        </context-group>
        <context-group purpose="location">
          <context context-type="sourcefile">src/app/components/pool-ranking/pool-ranking.component.html</context>
          <context context-type="linenumber">93</context>
        </context-group>
        <context-group purpose="location">
          <context context-type="sourcefile">src/app/components/pool/pool-preview.component.html</context>
          <context context-type="linenumber">22</context>
        </context-group>
        <note priority="1" from="description">mining.hashrate</note>
      </trans-unit>
      <trans-unit id="3510fc6daa1d975f331e3a717bdf1a34efa06dff" datatype="html">
        <source>Hashrate &amp; Difficulty</source>
        <context-group purpose="location">
          <context context-type="sourcefile">src/app/components/hashrate-chart/hashrate-chart.component.html</context>
          <context context-type="linenumber">27</context>
        </context-group>
        <context-group purpose="location">
          <context context-type="sourcefile">src/app/components/hashrate-chart/hashrate-chart.component.ts</context>
          <context context-type="linenumber">74</context>
        </context-group>
        <note priority="1" from="description">mining.hashrate-difficulty</note>
      </trans-unit>
      <trans-unit id="meta.description.bitcoin.graphs.hashrate" datatype="html">
        <source>See hashrate and difficulty for the Bitcoin<x id="PH" equiv-text="seoDescriptionNetwork(this.network)"/> network visualized over time.</source>
        <context-group purpose="location">
          <context context-type="sourcefile">src/app/components/hashrate-chart/hashrate-chart.component.ts</context>
          <context context-type="linenumber">75</context>
        </context-group>
      </trans-unit>
      <trans-unit id="8105839921891777281" datatype="html">
        <source>Hashrate (MA)</source>
        <context-group purpose="location">
          <context context-type="sourcefile">src/app/components/hashrate-chart/hashrate-chart.component.ts</context>
          <context context-type="linenumber">318</context>
        </context-group>
        <context-group purpose="location">
          <context context-type="sourcefile">src/app/components/hashrate-chart/hashrate-chart.component.ts</context>
          <context context-type="linenumber">408</context>
        </context-group>
      </trans-unit>
      <trans-unit id="mining.pools-historical-dominance" datatype="html">
        <source>Pools Historical Dominance</source>
        <context-group purpose="location">
          <context context-type="sourcefile">src/app/components/hashrates-chart-pools/hashrate-chart-pools.component.ts</context>
          <context context-type="linenumber">64</context>
        </context-group>
      </trans-unit>
      <trans-unit id="5ee5eb7db86675abd5f0b0db835bf362ee9b23ff" datatype="html">
        <source>Indexing network hashrate</source>
        <context-group purpose="location">
          <context context-type="sourcefile">src/app/components/indexing-progress/indexing-progress.component.html</context>
          <context context-type="linenumber">2</context>
        </context-group>
      </trans-unit>
      <trans-unit id="439adfcf08f5035e2fd9e4c15e40eef92f6cc780" datatype="html">
        <source>Indexing pools hashrate</source>
        <context-group purpose="location">
          <context context-type="sourcefile">src/app/components/indexing-progress/indexing-progress.component.html</context>
          <context context-type="linenumber">3</context>
        </context-group>
      </trans-unit>
      <trans-unit id="5d4f792f048fcaa6df5948575d7cb325c9393383" datatype="html">
        <source>Graphs</source>
        <context-group purpose="location">
          <context context-type="sourcefile">src/app/components/liquid-master-page/liquid-master-page.component.html</context>
          <context context-type="linenumber">71</context>
        </context-group>
        <context-group purpose="location">
          <context context-type="sourcefile">src/app/components/master-page/master-page.component.html</context>
          <context context-type="linenumber">65</context>
        </context-group>
        <context-group purpose="location">
          <context context-type="sourcefile">src/app/components/statistics/statistics.component.ts</context>
          <context context-type="linenumber">66</context>
        </context-group>
        <note priority="1" from="description">master-page.graphs</note>
      </trans-unit>
      <trans-unit id="a681a4e2011bb28157689dbaa387de0dd0aa0c11" datatype="html">
        <source>Mining Dashboard</source>
        <context-group purpose="location">
          <context context-type="sourcefile">src/app/components/master-page/master-page.component.html</context>
          <context context-type="linenumber">55</context>
        </context-group>
        <context-group purpose="location">
          <context context-type="sourcefile">src/app/components/mining-dashboard/mining-dashboard.component.ts</context>
          <context context-type="linenumber">20</context>
        </context-group>
        <context-group purpose="location">
          <context context-type="sourcefile">src/app/shared/components/global-footer/global-footer.component.html</context>
          <context context-type="linenumber">42</context>
        </context-group>
        <note priority="1" from="description">mining.mining-dashboard</note>
      </trans-unit>
      <trans-unit id="142e923d3b04186ac6ba23387265d22a2fa404e0" datatype="html">
        <source>Lightning Explorer</source>
        <context-group purpose="location">
          <context context-type="sourcefile">src/app/components/master-page/master-page.component.html</context>
          <context context-type="linenumber">58</context>
        </context-group>
        <context-group purpose="location">
          <context context-type="sourcefile">src/app/lightning/lightning-dashboard/lightning-dashboard.component.ts</context>
          <context context-type="linenumber">27</context>
        </context-group>
        <context-group purpose="location">
          <context context-type="sourcefile">src/app/shared/components/global-footer/global-footer.component.html</context>
          <context context-type="linenumber">43</context>
        </context-group>
        <note priority="1" from="description">master-page.lightning</note>
      </trans-unit>
      <trans-unit id="fcfd4675b4c90f08d18d3abede9a9a4dff4cfdc7" datatype="html">
        <source>Documentation</source>
        <context-group purpose="location">
          <context context-type="sourcefile">src/app/components/master-page/master-page.component.html</context>
          <context context-type="linenumber">68</context>
        </context-group>
        <context-group purpose="location">
          <context context-type="sourcefile">src/app/docs/docs/docs.component.html</context>
          <context context-type="linenumber">4</context>
        </context-group>
        <note priority="1" from="description">documentation.title</note>
      </trans-unit>
      <trans-unit id="meta.description.mempool-block" datatype="html">
        <source>See stats for <x id="PH" equiv-text="this.stateService.network===&apos;liquid&apos;||this.stateService.network===&apos;liquidtestnet&apos;?&apos;Liquid&apos;:&apos;Bitcoin&apos;"/><x id="PH_1" equiv-text="seoDescriptionNetwork(this.stateService.network)"/> transactions in the mempool: fee range, aggregate size, and more. Mempool blocks are updated in real-time as the network receives new transactions.</source>
        <context-group purpose="location">
          <context context-type="sourcefile">src/app/components/mempool-block/mempool-block.component.ts</context>
          <context context-type="linenumber">58</context>
        </context-group>
      </trans-unit>
      <trans-unit id="mempool-block.stack.of.blocks" datatype="html">
        <source>Stack of <x id="INTERPOLATION" equiv-text="blocksInBlock"/> mempool blocks</source>
        <context-group purpose="location">
          <context context-type="sourcefile">src/app/components/mempool-block/mempool-block.component.ts</context>
          <context context-type="linenumber">83</context>
        </context-group>
      </trans-unit>
      <trans-unit id="mempool-block.block.no" datatype="html">
        <source>Mempool block <x id="INTERPOLATION" equiv-text="this.mempoolBlockIndex + 1"/></source>
        <context-group purpose="location">
          <context context-type="sourcefile">src/app/components/mempool-block/mempool-block.component.ts</context>
          <context context-type="linenumber">85</context>
        </context-group>
      </trans-unit>
      <trans-unit id="8177873832400820695" datatype="html">
        <source>Count</source>
        <context-group purpose="location">
          <context context-type="sourcefile">src/app/components/mempool-graph/mempool-graph.component.ts</context>
          <context context-type="linenumber">325</context>
        </context-group>
        <context-group purpose="location">
          <context context-type="sourcefile">src/app/components/statistics/statistics.component.ts</context>
          <context context-type="linenumber">50</context>
        </context-group>
      </trans-unit>
      <trans-unit id="2348971518300945764" datatype="html">
        <source>Range</source>
        <context-group purpose="location">
          <context context-type="sourcefile">src/app/components/mempool-graph/mempool-graph.component.ts</context>
          <context context-type="linenumber">326</context>
        </context-group>
      </trans-unit>
      <trans-unit id="1033261550402895380" datatype="html">
        <source>Sum</source>
        <context-group purpose="location">
          <context context-type="sourcefile">src/app/components/mempool-graph/mempool-graph.component.ts</context>
          <context context-type="linenumber">328</context>
        </context-group>
      </trans-unit>
      <trans-unit id="287d3301a32a65a1b31116bda5d3a6463158c42a" datatype="html">
        <source>Sign in</source>
        <context-group purpose="location">
          <context context-type="sourcefile">src/app/components/menu/menu.component.html</context>
          <context context-type="linenumber">10</context>
        </context-group>
        <note priority="1" from="description">shared.sign-in</note>
      </trans-unit>
      <trans-unit id="26e78cd052d05a0c1a7db43fac8df52ec6950672" datatype="html">
        <source>Reward stats</source>
        <context-group purpose="location">
          <context context-type="sourcefile">src/app/components/mining-dashboard/mining-dashboard.component.html</context>
          <context context-type="linenumber">9</context>
        </context-group>
        <note priority="1" from="description">mining.reward-stats</note>
      </trans-unit>
      <trans-unit id="8527213d7c7dbffe48a45c4d796ae221d419c71a" datatype="html">
        <source>(144 blocks)</source>
        <context-group purpose="location">
          <context context-type="sourcefile">src/app/components/mining-dashboard/mining-dashboard.component.html</context>
          <context context-type="linenumber">10</context>
        </context-group>
        <note priority="1" from="description">mining.144-blocks</note>
      </trans-unit>
      <trans-unit id="93ce500c36b94b52219495ae1491efc2fca40cb6" datatype="html">
        <source>Recent Blocks</source>
        <context-group purpose="location">
          <context context-type="sourcefile">src/app/components/mining-dashboard/mining-dashboard.component.html</context>
          <context context-type="linenumber">52</context>
        </context-group>
        <context-group purpose="location">
          <context context-type="sourcefile">src/app/dashboard/dashboard.component.html</context>
          <context context-type="linenumber">113</context>
        </context-group>
        <context-group purpose="location">
          <context context-type="sourcefile">src/app/shared/components/global-footer/global-footer.component.html</context>
          <context context-type="linenumber">44</context>
        </context-group>
        <note priority="1" from="description">dashboard.recent-blocks</note>
      </trans-unit>
      <trans-unit id="21d0c2d4d5429197892c827178819da2770f2f25" datatype="html">
        <source>Adjustments</source>
        <context-group purpose="location">
          <context context-type="sourcefile">src/app/components/mining-dashboard/mining-dashboard.component.html</context>
          <context context-type="linenumber">66</context>
        </context-group>
        <note priority="1" from="description">dashboard.adjustments</note>
      </trans-unit>
      <trans-unit id="meta.description.mining.dashboard" datatype="html">
        <source>Get real-time Bitcoin mining stats like hashrate, difficulty adjustment, block rewards, pool dominance, and more.</source>
        <context-group purpose="location">
          <context context-type="sourcefile">src/app/components/mining-dashboard/mining-dashboard.component.ts</context>
          <context context-type="linenumber">21</context>
        </context-group>
      </trans-unit>
      <trans-unit id="2711844b4304254e88358d1761f9c732e5aefc69" datatype="html">
        <source>Pools luck (1 week)</source>
        <context-group purpose="location">
          <context context-type="sourcefile">src/app/components/pool-ranking/pool-ranking.component.html</context>
          <context context-type="linenumber">9</context>
        </context-group>
        <note priority="1" from="description">mining.miners-luck-1w</note>
      </trans-unit>
      <trans-unit id="4e338e7daa64c7a074cee3824fbd7425e5b7c9a5" datatype="html">
        <source>Pools Luck</source>
        <context-group purpose="location">
          <context context-type="sourcefile">src/app/components/pool-ranking/pool-ranking.component.html</context>
          <context context-type="linenumber">9</context>
        </context-group>
        <context-group purpose="location">
          <context context-type="sourcefile">src/app/components/pool-ranking/pool-ranking.component.html</context>
          <context context-type="linenumber">156</context>
        </context-group>
        <note priority="1" from="description">mining.miners-luck</note>
      </trans-unit>
      <trans-unit id="e910ea39a964514d51802d34cad96c75b14947d1" datatype="html">
        <source>The overall luck of all mining pools over the past week. A luck bigger than 100% means the average block time for the current epoch is less than 10 minutes.</source>
        <context-group purpose="location">
          <context context-type="sourcefile">src/app/components/pool-ranking/pool-ranking.component.html</context>
          <context context-type="linenumber">11</context>
        </context-group>
        <note priority="1" from="description">mining.pools-luck-desc</note>
      </trans-unit>
      <trans-unit id="9740454c3c55ca2cfa437ff9ec07374c9b9d25b5" datatype="html">
        <source>Pools count (1w)</source>
        <context-group purpose="location">
          <context context-type="sourcefile">src/app/components/pool-ranking/pool-ranking.component.html</context>
          <context context-type="linenumber">17</context>
        </context-group>
        <note priority="1" from="description">mining.miners-count-1w</note>
      </trans-unit>
      <trans-unit id="ade0bf412a0fae1e4672505fc1fa79ade185db05" datatype="html">
        <source>Pools Count</source>
        <context-group purpose="location">
          <context context-type="sourcefile">src/app/components/pool-ranking/pool-ranking.component.html</context>
          <context context-type="linenumber">17</context>
        </context-group>
        <context-group purpose="location">
          <context context-type="sourcefile">src/app/components/pool-ranking/pool-ranking.component.html</context>
          <context context-type="linenumber">162</context>
        </context-group>
        <note priority="1" from="description">mining.miners-count</note>
      </trans-unit>
      <trans-unit id="500e13dffc7300bf7e4822a6bbf29a71a55d7b75" datatype="html">
        <source>How many unique pools found at least one block over the past week.</source>
        <context-group purpose="location">
          <context context-type="sourcefile">src/app/components/pool-ranking/pool-ranking.component.html</context>
          <context context-type="linenumber">19</context>
        </context-group>
        <note priority="1" from="description">mining.pools-count-desc</note>
      </trans-unit>
      <trans-unit id="9ef8b357c32266f8423e24bf654006d3aa8fcd0b" datatype="html">
        <source>Blocks (1w)</source>
        <context-group purpose="location">
          <context context-type="sourcefile">src/app/components/pool-ranking/pool-ranking.component.html</context>
          <context context-type="linenumber">25</context>
        </context-group>
        <context-group purpose="location">
          <context context-type="sourcefile">src/app/components/pool-ranking/pool-ranking.component.html</context>
          <context context-type="linenumber">25</context>
        </context-group>
        <context-group purpose="location">
          <context context-type="sourcefile">src/app/components/pool-ranking/pool-ranking.component.html</context>
          <context context-type="linenumber">168</context>
        </context-group>
        <note priority="1" from="description">master-page.blocks</note>
      </trans-unit>
      <trans-unit id="c9e8defa185fa8e342548958bf206de97afc97a6" datatype="html">
        <source>The number of blocks found over the past week.</source>
        <context-group purpose="location">
          <context context-type="sourcefile">src/app/components/pool-ranking/pool-ranking.component.html</context>
          <context context-type="linenumber">27</context>
        </context-group>
        <note priority="1" from="description">mining.blocks-count-desc</note>
      </trans-unit>
      <trans-unit id="3c3a423d91e36ac6624e909fcd2669a25685f847" datatype="html">
        <source>Rank</source>
        <context-group purpose="location">
          <context context-type="sourcefile">src/app/components/pool-ranking/pool-ranking.component.html</context>
          <context context-type="linenumber">90</context>
        </context-group>
        <context-group purpose="location">
          <context context-type="sourcefile">src/app/lightning/nodes-per-country-chart/nodes-per-country-chart.component.html</context>
          <context context-type="linenumber">27</context>
        </context-group>
        <context-group purpose="location">
          <context context-type="sourcefile">src/app/lightning/nodes-per-isp-chart/nodes-per-isp-chart.component.html</context>
          <context context-type="linenumber">57</context>
        </context-group>
        <note priority="1" from="description">mining.rank</note>
      </trans-unit>
      <trans-unit id="c16d236667af327bd474b149cb909d1cd06fa50c" datatype="html">
        <source>Avg Health</source>
        <context-group purpose="location">
          <context context-type="sourcefile">src/app/components/pool-ranking/pool-ranking.component.html</context>
          <context context-type="linenumber">96</context>
        </context-group>
        <context-group purpose="location">
          <context context-type="sourcefile">src/app/components/pool-ranking/pool-ranking.component.html</context>
          <context context-type="linenumber">96</context>
        </context-group>
        <context-group purpose="location">
          <context context-type="sourcefile">src/app/components/pool/pool.component.html</context>
          <context context-type="linenumber">97</context>
        </context-group>
        <context-group purpose="location">
          <context context-type="sourcefile">src/app/components/pool/pool.component.html</context>
          <context context-type="linenumber">122</context>
        </context-group>
        <context-group purpose="location">
          <context context-type="sourcefile">src/app/components/pool/pool.component.html</context>
          <context context-type="linenumber">387</context>
        </context-group>
        <context-group purpose="location">
          <context context-type="sourcefile">src/app/components/pool/pool.component.html</context>
          <context context-type="linenumber">412</context>
        </context-group>
        <note priority="1" from="description">latest-blocks.avg_health</note>
      </trans-unit>
      <trans-unit id="1d9f405ab98a5f79d98b439de29fc8baca46b97c" datatype="html">
        <source>Avg Block Fees</source>
        <context-group purpose="location">
          <context context-type="sourcefile">src/app/components/pool-ranking/pool-ranking.component.html</context>
          <context context-type="linenumber">97</context>
        </context-group>
        <context-group purpose="location">
          <context context-type="sourcefile">src/app/components/reward-stats/reward-stats.component.html</context>
          <context context-type="linenumber">17</context>
        </context-group>
        <context-group purpose="location">
          <context context-type="sourcefile">src/app/components/reward-stats/reward-stats.component.html</context>
          <context context-type="linenumber">17</context>
        </context-group>
        <context-group purpose="location">
          <context context-type="sourcefile">src/app/components/reward-stats/reward-stats.component.html</context>
          <context context-type="linenumber">53</context>
        </context-group>
        <note priority="1" from="description">mining.fees-per-block</note>
      </trans-unit>
      <trans-unit id="5d680aaa8e24bb235cf4fbeff3df0bfc8e2f564e" datatype="html">
        <source>Empty Blocks</source>
        <context-group purpose="location">
          <context context-type="sourcefile">src/app/components/pool-ranking/pool-ranking.component.html</context>
          <context context-type="linenumber">98</context>
        </context-group>
        <note priority="1" from="description">mining.empty-blocks</note>
      </trans-unit>
      <trans-unit id="d720761d772947b9a6a0ae3f1c68b2e7119259cf" datatype="html">
        <source>All miners</source>
        <context-group purpose="location">
          <context context-type="sourcefile">src/app/components/pool-ranking/pool-ranking.component.html</context>
          <context context-type="linenumber">138</context>
        </context-group>
        <note priority="1" from="description">mining.all-miners</note>
      </trans-unit>
      <trans-unit id="mining.mining-pools" datatype="html">
        <source>Mining Pools</source>
        <context-group purpose="location">
          <context context-type="sourcefile">src/app/components/pool-ranking/pool-ranking.component.ts</context>
          <context context-type="linenumber">58</context>
        </context-group>
      </trans-unit>
      <trans-unit id="meta.description.bitcoin.graphs.pool-ranking" datatype="html">
        <source>See the top Bitcoin mining pools ranked by number of blocks mined, over your desired timeframe.</source>
        <context-group purpose="location">
          <context context-type="sourcefile">src/app/components/pool-ranking/pool-ranking.component.ts</context>
          <context context-type="linenumber">59</context>
        </context-group>
      </trans-unit>
      <trans-unit id="312539377512157124" datatype="html">
        <source><x id="INTERPOLATION" equiv-text="i"/> blocks</source>
        <context-group purpose="location">
          <context context-type="sourcefile">src/app/components/pool-ranking/pool-ranking.component.ts</context>
          <context context-type="linenumber">166</context>
        </context-group>
        <context-group purpose="location">
          <context context-type="sourcefile">src/app/components/pool-ranking/pool-ranking.component.ts</context>
          <context context-type="linenumber">169</context>
        </context-group>
        <context-group purpose="location">
          <context context-type="sourcefile">src/app/components/pool-ranking/pool-ranking.component.ts</context>
          <context context-type="linenumber">204</context>
        </context-group>
        <context-group purpose="location">
          <context context-type="sourcefile">src/app/components/pool-ranking/pool-ranking.component.ts</context>
          <context context-type="linenumber">207</context>
        </context-group>
      </trans-unit>
      <trans-unit id="3666195172774554282" datatype="html">
        <source>Other (<x id="PH" equiv-text="percentage"/>)</source>
        <context-group purpose="location">
          <context context-type="sourcefile">src/app/components/pool-ranking/pool-ranking.component.ts</context>
          <context context-type="linenumber">202</context>
        </context-group>
        <context-group purpose="location">
          <context context-type="sourcefile">src/app/components/pool-ranking/pool-ranking.component.ts</context>
          <context context-type="linenumber">206</context>
        </context-group>
        <context-group purpose="location">
          <context context-type="sourcefile">src/app/lightning/nodes-per-country-chart/nodes-per-country-chart.component.ts</context>
          <context context-type="linenumber">119</context>
        </context-group>
        <context-group purpose="location">
          <context context-type="sourcefile">src/app/lightning/nodes-per-country-chart/nodes-per-country-chart.component.ts</context>
          <context context-type="linenumber">136</context>
        </context-group>
        <context-group purpose="location">
          <context context-type="sourcefile">src/app/lightning/nodes-per-isp-chart/nodes-per-isp-chart.component.ts</context>
          <context context-type="linenumber">176</context>
        </context-group>
        <context-group purpose="location">
          <context context-type="sourcefile">src/app/lightning/nodes-per-isp-chart/nodes-per-isp-chart.component.ts</context>
          <context context-type="linenumber">193</context>
        </context-group>
      </trans-unit>
      <trans-unit id="2158ea60725d3a97aed6f0f00aa7df48d7bb42ff" datatype="html">
        <source>mining pool</source>
        <context-group purpose="location">
          <context context-type="sourcefile">src/app/components/pool/pool-preview.component.html</context>
          <context context-type="linenumber">3</context>
        </context-group>
        <note priority="1" from="description">mining.pools</note>
      </trans-unit>
      <trans-unit id="cafc87479686947e2590b9f588a88040aeaf660b" datatype="html">
        <source>Tags</source>
        <context-group purpose="location">
          <context context-type="sourcefile">src/app/components/pool/pool-preview.component.html</context>
          <context context-type="linenumber">18</context>
        </context-group>
        <context-group purpose="location">
          <context context-type="sourcefile">src/app/components/pool/pool.component.html</context>
          <context context-type="linenumber">22</context>
        </context-group>
        <context-group purpose="location">
          <context context-type="sourcefile">src/app/components/pool/pool.component.html</context>
          <context context-type="linenumber">30</context>
        </context-group>
        <context-group purpose="location">
          <context context-type="sourcefile">src/app/components/pool/pool.component.html</context>
          <context context-type="linenumber">334</context>
        </context-group>
        <context-group purpose="location">
          <context context-type="sourcefile">src/app/components/pool/pool.component.html</context>
          <context context-type="linenumber">342</context>
        </context-group>
        <note priority="1" from="description">mining.tags</note>
      </trans-unit>
      <trans-unit id="meta.description.mining.pool" datatype="html">
        <source>See mining pool stats for <x id="PH" equiv-text="poolStats.pool.name"/>: most recent mined blocks, hashrate over time, total block reward to date, known coinbase addresses, and more.</source>
        <context-group purpose="location">
          <context context-type="sourcefile">src/app/components/pool/pool-preview.component.ts</context>
          <context context-type="linenumber">86</context>
        </context-group>
        <context-group purpose="location">
          <context context-type="sourcefile">src/app/components/pool/pool.component.ts</context>
          <context context-type="linenumber">86</context>
        </context-group>
      </trans-unit>
      <trans-unit id="4eb84de23219c85432e38fb4fbdeb6c0f103ff8b" datatype="html">
        <source>Show all</source>
        <context-group purpose="location">
          <context context-type="sourcefile">src/app/components/pool/pool.component.html</context>
          <context context-type="linenumber">53</context>
        </context-group>
        <context-group purpose="location">
          <context context-type="sourcefile">src/app/components/pool/pool.component.html</context>
          <context context-type="linenumber">68</context>
        </context-group>
        <context-group purpose="location">
          <context context-type="sourcefile">src/app/components/transactions-list/transactions-list.component.html</context>
          <context context-type="linenumber">129</context>
        </context-group>
        <context-group purpose="location">
          <context context-type="sourcefile">src/app/components/transactions-list/transactions-list.component.html</context>
          <context context-type="linenumber">169</context>
        </context-group>
        <context-group purpose="location">
          <context context-type="sourcefile">src/app/components/transactions-list/transactions-list.component.html</context>
          <context context-type="linenumber">287</context>
        </context-group>
        <note priority="1" from="description">show-all</note>
      </trans-unit>
      <trans-unit id="1eede69e18c5ac9c0b0295b72cabb7e64e029e74" datatype="html">
        <source>Hide</source>
        <context-group purpose="location">
          <context context-type="sourcefile">src/app/components/pool/pool.component.html</context>
          <context context-type="linenumber">55</context>
        </context-group>
        <note priority="1" from="description">hide</note>
      </trans-unit>
      <trans-unit id="cc657077942054572b255be033d634cf601c50b6" datatype="html">
        <source>Hashrate (24h)</source>
        <context-group purpose="location">
          <context context-type="sourcefile">src/app/components/pool/pool.component.html</context>
          <context context-type="linenumber">96</context>
        </context-group>
        <context-group purpose="location">
          <context context-type="sourcefile">src/app/components/pool/pool.component.html</context>
          <context context-type="linenumber">121</context>
        </context-group>
        <context-group purpose="location">
          <context context-type="sourcefile">src/app/components/pool/pool.component.html</context>
          <context context-type="linenumber">386</context>
        </context-group>
        <context-group purpose="location">
          <context context-type="sourcefile">src/app/components/pool/pool.component.html</context>
          <context context-type="linenumber">411</context>
        </context-group>
        <note priority="1" from="description">mining.hashrate</note>
      </trans-unit>
      <trans-unit id="3dc78651b2810cbb6e830fe7e57499d8cf6a8e4d" datatype="html">
        <source>Blocks (24h)</source>
        <context-group purpose="location">
          <context context-type="sourcefile">src/app/components/pool/pool.component.html</context>
          <context context-type="linenumber">146</context>
        </context-group>
        <context-group purpose="location">
          <context context-type="sourcefile">src/app/components/pool/pool.component.html</context>
          <context context-type="linenumber">168</context>
        </context-group>
        <context-group purpose="location">
          <context context-type="sourcefile">src/app/components/pool/pool.component.html</context>
          <context context-type="linenumber">436</context>
        </context-group>
        <context-group purpose="location">
          <context context-type="sourcefile">src/app/components/pool/pool.component.html</context>
          <context context-type="linenumber">461</context>
        </context-group>
        <note priority="1" from="description">24h</note>
      </trans-unit>
      <trans-unit id="f7b50e4989540954a9035833470efba042a2819c" datatype="html">
        <source>1w</source>
        <context-group purpose="location">
          <context context-type="sourcefile">src/app/components/pool/pool.component.html</context>
          <context context-type="linenumber">147</context>
        </context-group>
        <context-group purpose="location">
          <context context-type="sourcefile">src/app/components/pool/pool.component.html</context>
          <context context-type="linenumber">169</context>
        </context-group>
        <context-group purpose="location">
          <context context-type="sourcefile">src/app/components/pool/pool.component.html</context>
          <context context-type="linenumber">437</context>
        </context-group>
        <context-group purpose="location">
          <context context-type="sourcefile">src/app/components/pool/pool.component.html</context>
          <context context-type="linenumber">462</context>
        </context-group>
        <note priority="1" from="description">1w</note>
      </trans-unit>
      <trans-unit id="65d447765db0bf3390e9b3ecce142bf34bb602a3" datatype="html">
        <source>Mined</source>
        <context-group purpose="location">
          <context context-type="sourcefile">src/app/components/pool/pool.component.html</context>
          <context context-type="linenumber">213</context>
        </context-group>
        <context-group purpose="location">
          <context context-type="sourcefile">src/app/components/pool/pool.component.html</context>
          <context context-type="linenumber">275</context>
        </context-group>
        <context-group purpose="location">
          <context context-type="sourcefile">src/app/components/rbf-list/rbf-list.component.html</context>
          <context context-type="linenumber">23</context>
        </context-group>
        <context-group purpose="location">
          <context context-type="sourcefile">src/app/components/rbf-timeline/rbf-timeline-tooltip.component.html</context>
          <context context-type="linenumber">38</context>
        </context-group>
        <context-group purpose="location">
          <context context-type="sourcefile">src/app/dashboard/dashboard.component.html</context>
          <context context-type="linenumber">100</context>
        </context-group>
        <context-group purpose="location">
          <context context-type="sourcefile">src/app/dashboard/dashboard.component.html</context>
          <context context-type="linenumber">120</context>
        </context-group>
        <note priority="1" from="description">latest-blocks.mined</note>
      </trans-unit>
      <trans-unit id="d7bb114523b22ee8330164224b11d75e62966539" datatype="html">
        <source>Coinbase tag</source>
        <context-group purpose="location">
          <context context-type="sourcefile">src/app/components/pool/pool.component.html</context>
          <context context-type="linenumber">214</context>
        </context-group>
        <context-group purpose="location">
          <context context-type="sourcefile">src/app/components/pool/pool.component.html</context>
          <context context-type="linenumber">276</context>
        </context-group>
        <note priority="1" from="description">latest-blocks.coinbasetag</note>
      </trans-unit>
      <trans-unit id="f13cbfe8cfc955918e9f64466d2cafddb4760d9a" datatype="html">
        <source>Broadcast Transaction</source>
        <context-group purpose="location">
          <context context-type="sourcefile">src/app/components/push-transaction/push-transaction.component.html</context>
          <context context-type="linenumber">2</context>
        </context-group>
        <context-group purpose="location">
          <context context-type="sourcefile">src/app/components/push-transaction/push-transaction.component.html</context>
          <context context-type="linenumber">8</context>
        </context-group>
        <context-group purpose="location">
          <context context-type="sourcefile">src/app/shared/components/global-footer/global-footer.component.html</context>
          <context context-type="linenumber">45</context>
        </context-group>
        <note priority="1" from="description">Broadcast Transaction</note>
        <note priority="1" from="meaning">shared.broadcast-transaction</note>
      </trans-unit>
      <trans-unit id="7e93f7285e22e5a3c58cdde2205d4d2b5bfc079c" datatype="html">
        <source>Transaction hex</source>
        <context-group purpose="location">
          <context context-type="sourcefile">src/app/components/push-transaction/push-transaction.component.html</context>
          <context context-type="linenumber">6</context>
        </context-group>
        <context-group purpose="location">
          <context context-type="sourcefile">src/app/components/transaction/transaction.component.html</context>
          <context context-type="linenumber">324</context>
        </context-group>
        <note priority="1" from="description">transaction.hex</note>
      </trans-unit>
      <trans-unit id="meta.title.push-tx" datatype="html">
        <source>Broadcast Transaction</source>
        <context-group purpose="location">
          <context context-type="sourcefile">src/app/components/push-transaction/push-transaction.component.ts</context>
          <context context-type="linenumber">31</context>
        </context-group>
      </trans-unit>
      <trans-unit id="meta.description.push-tx" datatype="html">
        <source>Broadcast a transaction to the <x id="PH" equiv-text="this.stateService.network===&apos;liquid&apos;||this.stateService.network===&apos;liquidtestnet&apos;?&apos;Liquid&apos;:&apos;Bitcoin&apos;"/><x id="PH_1" equiv-text="seoDescriptionNetwork(this.stateService.network)"/> network using the transaction&apos;s hash.</source>
        <context-group purpose="location">
          <context context-type="sourcefile">src/app/components/push-transaction/push-transaction.component.ts</context>
          <context context-type="linenumber">32</context>
        </context-group>
      </trans-unit>
      <trans-unit id="5e3d5a82750902f159122fcca487b07f1af3141f" datatype="html">
        <source>RBF Replacements</source>
        <context-group purpose="location">
          <context context-type="sourcefile">src/app/components/rbf-list/rbf-list.component.html</context>
          <context context-type="linenumber">2</context>
        </context-group>
        <context-group purpose="location">
          <context context-type="sourcefile">src/app/components/rbf-list/rbf-list.component.ts</context>
          <context context-type="linenumber">58</context>
        </context-group>
        <note priority="1" from="description">page.rbf-replacements</note>
      </trans-unit>
      <trans-unit id="8a9b3afe9486474f0d7767605fe99af99c8ea430" datatype="html">
        <source>Full RBF</source>
        <context-group purpose="location">
          <context context-type="sourcefile">src/app/components/rbf-list/rbf-list.component.html</context>
          <context context-type="linenumber">24</context>
        </context-group>
        <context-group purpose="location">
          <context context-type="sourcefile">src/app/components/rbf-timeline/rbf-timeline-tooltip.component.html</context>
          <context context-type="linenumber">35</context>
        </context-group>
        <context-group purpose="location">
          <context context-type="sourcefile">src/app/dashboard/dashboard.component.html</context>
          <context context-type="linenumber">101</context>
        </context-group>
        <note priority="1" from="description">transaction.full-rbf</note>
      </trans-unit>
      <trans-unit id="c88914ee712e3ab5ad5f88de8a6ed12050919ccb" datatype="html">
        <source>There are no replacements in the mempool yet!</source>
        <context-group purpose="location">
          <context context-type="sourcefile">src/app/components/rbf-list/rbf-list.component.html</context>
          <context context-type="linenumber">34</context>
        </context-group>
        <note priority="1" from="description">rbf.no-replacements-yet</note>
      </trans-unit>
      <trans-unit id="meta.description.rbf-list" datatype="html">
        <source>See the most recent RBF replacements on the Bitcoin<x id="PH" equiv-text="seoDescriptionNetwork(this.stateService.network)"/> network, updated in real-time.</source>
        <context-group purpose="location">
          <context context-type="sourcefile">src/app/components/rbf-list/rbf-list.component.ts</context>
          <context context-type="linenumber">59</context>
        </context-group>
      </trans-unit>
      <trans-unit id="1bc4a5de56ea48a832e32294c124009867b478d0" datatype="html">
        <source>First seen</source>
        <context-group purpose="location">
          <context context-type="sourcefile">src/app/components/rbf-timeline/rbf-timeline-tooltip.component.html</context>
          <context context-type="linenumber">17</context>
        </context-group>
        <context-group purpose="location">
          <context context-type="sourcefile">src/app/components/transaction/transaction.component.html</context>
          <context context-type="linenumber">108</context>
        </context-group>
        <context-group purpose="location">
          <context context-type="sourcefile">src/app/lightning/node/node.component.html</context>
          <context context-type="linenumber">76</context>
        </context-group>
        <context-group purpose="location">
          <context context-type="sourcefile">src/app/lightning/nodes-per-country/nodes-per-country.component.html</context>
          <context context-type="linenumber">61</context>
        </context-group>
        <context-group purpose="location">
          <context context-type="sourcefile">src/app/lightning/nodes-per-isp/nodes-per-isp.component.html</context>
          <context context-type="linenumber">58</context>
        </context-group>
        <context-group purpose="location">
          <context context-type="sourcefile">src/app/lightning/nodes-ranking/oldest-nodes/oldest-nodes.component.html</context>
          <context context-type="linenumber">11</context>
        </context-group>
        <context-group purpose="location">
          <context context-type="sourcefile">src/app/lightning/nodes-ranking/top-nodes-per-capacity/top-nodes-per-capacity.component.html</context>
          <context context-type="linenumber">15</context>
        </context-group>
        <context-group purpose="location">
          <context context-type="sourcefile">src/app/lightning/nodes-ranking/top-nodes-per-channels/top-nodes-per-channels.component.html</context>
          <context context-type="linenumber">15</context>
        </context-group>
        <note priority="1" from="description">Transaction first seen</note>
        <note priority="1" from="meaning">transaction.first-seen</note>
      </trans-unit>
      <trans-unit id="aa28c3afcb8b1a556fc1e1842e48a57f24fd643f" datatype="html">
        <source>Status</source>
        <context-group purpose="location">
          <context context-type="sourcefile">src/app/components/rbf-timeline/rbf-timeline-tooltip.component.html</context>
          <context context-type="linenumber">33</context>
        </context-group>
        <context-group purpose="location">
          <context context-type="sourcefile">src/app/dashboard/dashboard.component.html</context>
          <context context-type="linenumber">88</context>
        </context-group>
        <context-group purpose="location">
          <context context-type="sourcefile">src/app/lightning/channels-list/channels-list.component.html</context>
          <context context-type="linenumber">40</context>
        </context-group>
        <note priority="1" from="description">Transaction Status</note>
        <note priority="1" from="meaning">transaction.status</note>
      </trans-unit>
      <trans-unit id="eb3b032a755fc367f7f6e957d0c7dc9d6db49464" datatype="html">
        <source>RBF</source>
        <context-group purpose="location">
          <context context-type="sourcefile">src/app/components/rbf-timeline/rbf-timeline-tooltip.component.html</context>
          <context context-type="linenumber">36</context>
        </context-group>
        <note priority="1" from="description">RBF</note>
        <note priority="1" from="meaning">rbfInfo-features.tag.rbf</note>
      </trans-unit>
      <trans-unit id="f0e7d6d900658ee5ce66d8fef3637caf13891c53" datatype="html">
        <source>RBF</source>
        <context-group purpose="location">
          <context context-type="sourcefile">src/app/components/rbf-timeline/rbf-timeline-tooltip.component.html</context>
          <context context-type="linenumber">37</context>
        </context-group>
        <context-group purpose="location">
          <context context-type="sourcefile">src/app/components/tx-features/tx-features.component.html</context>
          <context context-type="linenumber">28</context>
        </context-group>
        <context-group purpose="location">
          <context context-type="sourcefile">src/app/components/tx-features/tx-features.component.html</context>
          <context context-type="linenumber">29</context>
        </context-group>
        <context-group purpose="location">
          <context context-type="sourcefile">src/app/dashboard/dashboard.component.html</context>
          <context context-type="linenumber">102</context>
        </context-group>
        <note priority="1" from="description">RBF</note>
        <note priority="1" from="meaning">tx-features.tag.rbf</note>
      </trans-unit>
      <trans-unit id="e48f3277d241b5e74b6e01a989a4ecb4495d3d25" datatype="html">
        <source>Miners Reward</source>
        <context-group purpose="location">
          <context context-type="sourcefile">src/app/components/reward-stats/reward-stats.component.html</context>
          <context context-type="linenumber">5</context>
        </context-group>
        <context-group purpose="location">
          <context context-type="sourcefile">src/app/components/reward-stats/reward-stats.component.html</context>
          <context context-type="linenumber">5</context>
        </context-group>
        <context-group purpose="location">
          <context context-type="sourcefile">src/app/components/reward-stats/reward-stats.component.html</context>
          <context context-type="linenumber">46</context>
        </context-group>
        <note priority="1" from="description">mining.rewards</note>
      </trans-unit>
      <trans-unit id="79b0842a2010172290ad09062bf51f09d8842f65" datatype="html">
        <source>Amount being paid to miners in the past 144 blocks</source>
        <context-group purpose="location">
          <context context-type="sourcefile">src/app/components/reward-stats/reward-stats.component.html</context>
          <context context-type="linenumber">6</context>
        </context-group>
        <note priority="1" from="description">mining.rewards-desc</note>
      </trans-unit>
      <trans-unit id="a0d4ab5b063e7be1c9ea980f5fd6ce1b5384ad0b" datatype="html">
        <source>Average fees per block in the past 144 blocks</source>
        <context-group purpose="location">
          <context context-type="sourcefile">src/app/components/reward-stats/reward-stats.component.html</context>
          <context context-type="linenumber">18</context>
        </context-group>
        <note priority="1" from="description">mining.fees-per-block-desc</note>
      </trans-unit>
      <trans-unit id="0705223420d290a218e4ed83bd4d904454a9cee8" datatype="html">
        <source>BTC/block</source>
        <context-group purpose="location">
          <context context-type="sourcefile">src/app/components/reward-stats/reward-stats.component.html</context>
          <context context-type="linenumber">21</context>
        </context-group>
        <note priority="1" from="description">BTC/block</note>
        <note priority="1" from="meaning">shared.btc-block</note>
      </trans-unit>
      <trans-unit id="cf3a97b1c1546b843411cfe101bc55ba2ac46bac" datatype="html">
        <source>Avg Tx Fee</source>
        <context-group purpose="location">
          <context context-type="sourcefile">src/app/components/reward-stats/reward-stats.component.html</context>
          <context context-type="linenumber">30</context>
        </context-group>
        <context-group purpose="location">
          <context context-type="sourcefile">src/app/components/reward-stats/reward-stats.component.html</context>
          <context context-type="linenumber">30</context>
        </context-group>
        <context-group purpose="location">
          <context context-type="sourcefile">src/app/components/reward-stats/reward-stats.component.html</context>
          <context context-type="linenumber">60</context>
        </context-group>
        <note priority="1" from="description">mining.average-fee</note>
      </trans-unit>
      <trans-unit id="8be96dc461529381c812f64962c62f4228d01470" datatype="html">
        <source>Fee paid on average for each transaction in the past 144 blocks</source>
        <context-group purpose="location">
          <context context-type="sourcefile">src/app/components/reward-stats/reward-stats.component.html</context>
          <context context-type="linenumber">31</context>
        </context-group>
        <note priority="1" from="description">mining.average-fee</note>
      </trans-unit>
      <trans-unit id="31443c29cb161e8aa661eb5035f675746ef95b45" datatype="html">
        <source>sats/tx</source>
        <context-group purpose="location">
          <context context-type="sourcefile">src/app/components/reward-stats/reward-stats.component.html</context>
          <context context-type="linenumber">33</context>
        </context-group>
        <note priority="1" from="description">sat/vB</note>
        <note priority="1" from="meaning">shared.sat-vbyte</note>
      </trans-unit>
      <trans-unit id="7deec1c1520f06170e1f8e8ddfbe4532312f638f" datatype="html">
        <source>Explore the full Bitcoin ecosystem</source>
        <context-group purpose="location">
          <context context-type="sourcefile">src/app/components/search-form/search-form.component.html</context>
          <context context-type="linenumber">4</context>
        </context-group>
        <context-group purpose="location">
          <context context-type="sourcefile">src/app/shared/components/global-footer/global-footer.component.html</context>
          <context context-type="linenumber">11</context>
        </context-group>
<<<<<<< HEAD
        <note priority="1" from="description">mining.rewards-per-tx</note>
      </trans-unit>
      <trans-unit id="7deec1c1520f06170e1f8e8ddfbe4532312f638f" datatype="html">
        <source>See what's inscribed next!</source>
=======
>>>>>>> 91fad7ff
        <context-group purpose="location">
          <context context-type="sourcefile">src/app/shared/components/global-footer/global-footer.component.html</context>
          <context context-type="linenumber">34</context>
        </context-group>
        <note priority="1" from="description">search-form.searchbar-placeholder</note>
      </trans-unit>
      <trans-unit id="7e892ba15f2c6c17e83510e273b3e10fc32ea016" datatype="html">
        <source>Search</source>
        <context-group purpose="location">
          <context context-type="sourcefile">src/app/components/search-form/search-form.component.html</context>
          <context context-type="linenumber">9</context>
        </context-group>
        <note priority="1" from="description">search-form.search-title</note>
      </trans-unit>
      <trans-unit id="0673b255ba8db0bc5e2cccd5962d31dc88c24578" datatype="html">
        <source>Bitcoin Block Height</source>
        <context-group purpose="location">
          <context context-type="sourcefile">src/app/components/search-form/search-results/search-results.component.html</context>
          <context context-type="linenumber">3</context>
        </context-group>
        <note priority="1" from="description">search.bitcoin-block-height</note>
      </trans-unit>
      <trans-unit id="8b786a14d8c948e31bfb84369f123847a21dbf50" datatype="html">
        <source>Bitcoin Transaction</source>
        <context-group purpose="location">
          <context context-type="sourcefile">src/app/components/search-form/search-results/search-results.component.html</context>
          <context context-type="linenumber">9</context>
        </context-group>
        <note priority="1" from="description">search.bitcoin-transaction</note>
      </trans-unit>
      <trans-unit id="aacf72635ebf6cfe00590e3a426ea6002c43a729" datatype="html">
        <source>Bitcoin Address</source>
        <context-group purpose="location">
          <context context-type="sourcefile">src/app/components/search-form/search-results/search-results.component.html</context>
          <context context-type="linenumber">15</context>
        </context-group>
        <note priority="1" from="description">search.bitcoin-address</note>
      </trans-unit>
      <trans-unit id="97089c008af92d87389ff1ec5fb2cc96a6ecef0e" datatype="html">
        <source>Bitcoin Block</source>
        <context-group purpose="location">
          <context context-type="sourcefile">src/app/components/search-form/search-results/search-results.component.html</context>
          <context context-type="linenumber">21</context>
        </context-group>
        <note priority="1" from="description">search.bitcoin-block</note>
      </trans-unit>
      <trans-unit id="e89c09d708a1da5f6a59ba6c38ba3db78031fe0e" datatype="html">
        <source>Bitcoin Addresses</source>
        <context-group purpose="location">
          <context context-type="sourcefile">src/app/components/search-form/search-results/search-results.component.html</context>
          <context context-type="linenumber">27</context>
        </context-group>
        <note priority="1" from="description">search.bitcoin-addresses</note>
      </trans-unit>
      <trans-unit id="67f25165b857428d046fe5eb67fc44c5c3d94e87" datatype="html">
        <source>Lightning Nodes</source>
        <context-group purpose="location">
          <context context-type="sourcefile">src/app/components/search-form/search-results/search-results.component.html</context>
          <context context-type="linenumber">35</context>
        </context-group>
        <note priority="1" from="description">search.lightning-nodes</note>
      </trans-unit>
      <trans-unit id="db5ca37068eaee3f8b909d3b8b476164527cd8c3" datatype="html">
        <source>Lightning Channels</source>
        <context-group purpose="location">
          <context context-type="sourcefile">src/app/components/search-form/search-results/search-results.component.html</context>
          <context context-type="linenumber">43</context>
        </context-group>
        <note priority="1" from="description">search.lightning-channels</note>
      </trans-unit>
      <trans-unit id="2abc4d0d3ae0b49fa9e94a2efb8c2e1a47e680f4" datatype="html">
        <source>Go to &quot;<x id="INTERPOLATION" equiv-text="{{ x }}"/>&quot;</source>
        <context-group purpose="location">
          <context context-type="sourcefile">src/app/components/search-form/search-results/search-results.component.html</context>
          <context context-type="linenumber">52</context>
        </context-group>
        <note priority="1" from="description">search.go-to</note>
      </trans-unit>
      <trans-unit id="75c20c8a9cd9723d45bee0230dd582d7c2e4ecbc" datatype="html">
        <source>Mempool by vBytes (sat/vByte)</source>
        <context-group purpose="location">
          <context context-type="sourcefile">src/app/components/statistics/statistics.component.html</context>
          <context context-type="linenumber">7</context>
        </context-group>
        <note priority="1" from="description">statistics.memory-by-vBytes</note>
      </trans-unit>
      <trans-unit id="d0e134a0886ae71207e912575d226525062b62f1" datatype="html">
        <source>Clock (Mempool)</source>
        <context-group purpose="location">
          <context context-type="sourcefile">src/app/components/statistics/statistics.component.html</context>
          <context context-type="linenumber">17</context>
        </context-group>
        <context-group purpose="location">
          <context context-type="sourcefile">src/app/shared/components/global-footer/global-footer.component.html</context>
          <context context-type="linenumber">70</context>
        </context-group>
        <note priority="1" from="description">footer.clock-mempool</note>
      </trans-unit>
      <trans-unit id="46ce8155c9ab953edeec97e8950b5a21e67d7c4e" datatype="html">
        <source>TV view</source>
        <context-group purpose="location">
          <context context-type="sourcefile">src/app/components/statistics/statistics.component.html</context>
          <context context-type="linenumber">20</context>
        </context-group>
        <context-group purpose="location">
          <context context-type="sourcefile">src/app/components/television/television.component.ts</context>
          <context context-type="linenumber">39</context>
        </context-group>
        <note priority="1" from="description">master-page.tvview</note>
      </trans-unit>
      <trans-unit id="5ca707824ab93066c7d9b44e1b8bf216725c2c22" datatype="html">
        <source>Filter</source>
        <context-group purpose="location">
          <context context-type="sourcefile">src/app/components/statistics/statistics.component.html</context>
          <context context-type="linenumber">68</context>
        </context-group>
        <note priority="1" from="description">statistics.component-filter.title</note>
      </trans-unit>
      <trans-unit id="add9d52e5bf541c941df44e251a5c1cafcc92e9d" datatype="html">
        <source>Invert</source>
        <context-group purpose="location">
          <context context-type="sourcefile">src/app/components/statistics/statistics.component.html</context>
          <context context-type="linenumber">93</context>
        </context-group>
        <note priority="1" from="description">statistics.component-invert.title</note>
      </trans-unit>
      <trans-unit id="dc15ec15e6206b40133f2c1b06095ce75aaee1ef" datatype="html">
        <source>Transaction vBytes per second (vB/s)</source>
        <context-group purpose="location">
          <context context-type="sourcefile">src/app/components/statistics/statistics.component.html</context>
          <context context-type="linenumber">114</context>
        </context-group>
        <note priority="1" from="description">statistics.transaction-vbytes-per-second</note>
      </trans-unit>
      <trans-unit id="68d44b7bd049ae93c2bc15973eb5266aec64693e" datatype="html">
        <source>Cap outliers</source>
        <context-group purpose="location">
          <context context-type="sourcefile">src/app/components/statistics/statistics.component.html</context>
          <context context-type="linenumber">122</context>
        </context-group>
        <note priority="1" from="description">statistics.cap-outliers</note>
      </trans-unit>
      <trans-unit id="meta.description.bitcoin.graphs.mempool" datatype="html">
        <source>See mempool size (in MvB) and transactions per second (in vB/s) visualized over time.</source>
        <context-group purpose="location">
          <context context-type="sourcefile">src/app/components/statistics/statistics.component.ts</context>
          <context context-type="linenumber">67</context>
        </context-group>
      </trans-unit>
      <trans-unit id="meta.description.tv" datatype="html">
        <source>See Bitcoin blocks and mempool congestion in real-time in a simplified format perfect for a TV.</source>
        <context-group purpose="location">
          <context context-type="sourcefile">src/app/components/television/television.component.ts</context>
          <context context-type="linenumber">40</context>
        </context-group>
      </trans-unit>
      <trans-unit id="date-base.just-now" datatype="html">
        <source>Just now</source>
        <context-group purpose="location">
          <context context-type="sourcefile">src/app/components/time/time.component.ts</context>
          <context context-type="linenumber">90</context>
        </context-group>
      </trans-unit>
      <trans-unit id="time-since" datatype="html">
        <source><x id="DATE" equiv-text="dateStrings.i18nYear"/> ago</source>
        <context-group purpose="location">
          <context context-type="sourcefile">src/app/components/time/time.component.ts</context>
          <context context-type="linenumber">118</context>
        </context-group>
        <context-group purpose="location">
          <context context-type="sourcefile">src/app/components/time/time.component.ts</context>
          <context context-type="linenumber">119</context>
        </context-group>
        <context-group purpose="location">
          <context context-type="sourcefile">src/app/components/time/time.component.ts</context>
          <context context-type="linenumber">120</context>
        </context-group>
        <context-group purpose="location">
          <context context-type="sourcefile">src/app/components/time/time.component.ts</context>
          <context context-type="linenumber">121</context>
        </context-group>
        <context-group purpose="location">
          <context context-type="sourcefile">src/app/components/time/time.component.ts</context>
          <context context-type="linenumber">122</context>
        </context-group>
        <context-group purpose="location">
          <context context-type="sourcefile">src/app/components/time/time.component.ts</context>
          <context context-type="linenumber">123</context>
        </context-group>
        <context-group purpose="location">
          <context context-type="sourcefile">src/app/components/time/time.component.ts</context>
          <context context-type="linenumber">124</context>
        </context-group>
        <context-group purpose="location">
          <context context-type="sourcefile">src/app/components/time/time.component.ts</context>
          <context context-type="linenumber">128</context>
        </context-group>
        <context-group purpose="location">
          <context context-type="sourcefile">src/app/components/time/time.component.ts</context>
          <context context-type="linenumber">129</context>
        </context-group>
        <context-group purpose="location">
          <context context-type="sourcefile">src/app/components/time/time.component.ts</context>
          <context context-type="linenumber">130</context>
        </context-group>
        <context-group purpose="location">
          <context context-type="sourcefile">src/app/components/time/time.component.ts</context>
          <context context-type="linenumber">131</context>
        </context-group>
        <context-group purpose="location">
          <context context-type="sourcefile">src/app/components/time/time.component.ts</context>
          <context context-type="linenumber">132</context>
        </context-group>
        <context-group purpose="location">
          <context context-type="sourcefile">src/app/components/time/time.component.ts</context>
          <context context-type="linenumber">133</context>
        </context-group>
        <context-group purpose="location">
          <context context-type="sourcefile">src/app/components/time/time.component.ts</context>
          <context context-type="linenumber">134</context>
        </context-group>
      </trans-unit>
      <trans-unit id="time-until" datatype="html">
        <source>In ~<x id="DATE" equiv-text="dateStrings.i18nYear"/></source>
        <context-group purpose="location">
          <context context-type="sourcefile">src/app/components/time/time.component.ts</context>
          <context context-type="linenumber">141</context>
        </context-group>
        <context-group purpose="location">
          <context context-type="sourcefile">src/app/components/time/time.component.ts</context>
          <context context-type="linenumber">142</context>
        </context-group>
        <context-group purpose="location">
          <context context-type="sourcefile">src/app/components/time/time.component.ts</context>
          <context context-type="linenumber">143</context>
        </context-group>
        <context-group purpose="location">
          <context context-type="sourcefile">src/app/components/time/time.component.ts</context>
          <context context-type="linenumber">144</context>
        </context-group>
        <context-group purpose="location">
          <context context-type="sourcefile">src/app/components/time/time.component.ts</context>
          <context context-type="linenumber">145</context>
        </context-group>
        <context-group purpose="location">
          <context context-type="sourcefile">src/app/components/time/time.component.ts</context>
          <context context-type="linenumber">146</context>
        </context-group>
        <context-group purpose="location">
          <context context-type="sourcefile">src/app/components/time/time.component.ts</context>
          <context context-type="linenumber">147</context>
        </context-group>
        <context-group purpose="location">
          <context context-type="sourcefile">src/app/components/time/time.component.ts</context>
          <context context-type="linenumber">151</context>
        </context-group>
        <context-group purpose="location">
          <context context-type="sourcefile">src/app/components/time/time.component.ts</context>
          <context context-type="linenumber">152</context>
        </context-group>
        <context-group purpose="location">
          <context context-type="sourcefile">src/app/components/time/time.component.ts</context>
          <context context-type="linenumber">153</context>
        </context-group>
        <context-group purpose="location">
          <context context-type="sourcefile">src/app/components/time/time.component.ts</context>
          <context context-type="linenumber">154</context>
        </context-group>
        <context-group purpose="location">
          <context context-type="sourcefile">src/app/components/time/time.component.ts</context>
          <context context-type="linenumber">155</context>
        </context-group>
        <context-group purpose="location">
          <context context-type="sourcefile">src/app/components/time/time.component.ts</context>
          <context context-type="linenumber">156</context>
        </context-group>
        <context-group purpose="location">
          <context context-type="sourcefile">src/app/components/time/time.component.ts</context>
          <context context-type="linenumber">157</context>
        </context-group>
      </trans-unit>
      <trans-unit id="time-span" datatype="html">
        <source>After <x id="DATE" equiv-text="dateStrings.i18nYear"/></source>
        <context-group purpose="location">
          <context context-type="sourcefile">src/app/components/time/time.component.ts</context>
          <context context-type="linenumber">164</context>
        </context-group>
        <context-group purpose="location">
          <context context-type="sourcefile">src/app/components/time/time.component.ts</context>
          <context context-type="linenumber">165</context>
        </context-group>
        <context-group purpose="location">
          <context context-type="sourcefile">src/app/components/time/time.component.ts</context>
          <context context-type="linenumber">166</context>
        </context-group>
        <context-group purpose="location">
          <context context-type="sourcefile">src/app/components/time/time.component.ts</context>
          <context context-type="linenumber">167</context>
        </context-group>
        <context-group purpose="location">
          <context context-type="sourcefile">src/app/components/time/time.component.ts</context>
          <context context-type="linenumber">168</context>
        </context-group>
        <context-group purpose="location">
          <context context-type="sourcefile">src/app/components/time/time.component.ts</context>
          <context context-type="linenumber">169</context>
        </context-group>
        <context-group purpose="location">
          <context context-type="sourcefile">src/app/components/time/time.component.ts</context>
          <context context-type="linenumber">170</context>
        </context-group>
        <context-group purpose="location">
          <context context-type="sourcefile">src/app/components/time/time.component.ts</context>
          <context context-type="linenumber">174</context>
        </context-group>
        <context-group purpose="location">
          <context context-type="sourcefile">src/app/components/time/time.component.ts</context>
          <context context-type="linenumber">175</context>
        </context-group>
        <context-group purpose="location">
          <context context-type="sourcefile">src/app/components/time/time.component.ts</context>
          <context context-type="linenumber">176</context>
        </context-group>
        <context-group purpose="location">
          <context context-type="sourcefile">src/app/components/time/time.component.ts</context>
          <context context-type="linenumber">177</context>
        </context-group>
        <context-group purpose="location">
          <context context-type="sourcefile">src/app/components/time/time.component.ts</context>
          <context context-type="linenumber">178</context>
        </context-group>
        <context-group purpose="location">
          <context context-type="sourcefile">src/app/components/time/time.component.ts</context>
          <context context-type="linenumber">179</context>
        </context-group>
        <context-group purpose="location">
          <context context-type="sourcefile">src/app/components/time/time.component.ts</context>
          <context context-type="linenumber">180</context>
        </context-group>
      </trans-unit>
      <trans-unit id="7e06b8dd9f29261827018351cd71efe1c87839de" datatype="html">
        <source>Coinbase</source>
        <context-group purpose="location">
          <context context-type="sourcefile">src/app/components/transaction/transaction-preview.component.html</context>
          <context context-type="linenumber">43</context>
        </context-group>
        <context-group purpose="location">
          <context context-type="sourcefile">src/app/components/transactions-list/transactions-list.component.html</context>
          <context context-type="linenumber">54</context>
        </context-group>
        <context-group purpose="location">
          <context context-type="sourcefile">src/app/components/tx-bowtie-graph-tooltip/tx-bowtie-graph-tooltip.component.html</context>
          <context context-type="linenumber">19</context>
        </context-group>
        <note priority="1" from="description">transactions-list.coinbase</note>
      </trans-unit>
      <trans-unit id="meta.description.bitcoin.transaction" datatype="html">
        <source>Get real-time status, addresses, fees, script info, and more for <x id="PH" equiv-text="this.stateService.network===&apos;liquid&apos;||this.stateService.network===&apos;liquidtestnet&apos;?&apos;Liquid&apos;:&apos;Bitcoin&apos;"/><x id="PH_1" equiv-text="seoDescriptionNetwork(this.stateService.network)"/> transaction with txid <x id="PH_2" equiv-text="this.txId"/>.</source>
        <context-group purpose="location">
          <context context-type="sourcefile">src/app/components/transaction/transaction-preview.component.ts</context>
          <context context-type="linenumber">91</context>
        </context-group>
        <context-group purpose="location">
          <context context-type="sourcefile">src/app/components/transaction/transaction.component.ts</context>
          <context context-type="linenumber">293</context>
        </context-group>
      </trans-unit>
      <trans-unit id="0094b97dd052620710f173e7aedf6807a1eba1f5" datatype="html">
        <source>This transaction has been replaced by:</source>
        <context-group purpose="location">
          <context context-type="sourcefile">src/app/components/transaction/transaction.component.html</context>
          <context context-type="linenumber">5</context>
        </context-group>
        <note priority="1" from="description">RBF replacement</note>
        <note priority="1" from="meaning">transaction.rbf.replacement</note>
      </trans-unit>
      <trans-unit id="4e738ef3d2b4878f17f43002204f7b31aabb8e87" datatype="html">
        <source>ETA</source>
        <context-group purpose="location">
          <context context-type="sourcefile">src/app/components/transaction/transaction.component.html</context>
          <context context-type="linenumber">114</context>
        </context-group>
        <note priority="1" from="description">Transaction ETA</note>
        <note priority="1" from="meaning">transaction.eta</note>
      </trans-unit>
      <trans-unit id="f9bad781ea9c5192160516ca55ddc5edc307ef07" datatype="html">
        <source>In several hours (or more)</source>
        <context-group purpose="location">
          <context context-type="sourcefile">src/app/components/transaction/transaction.component.html</context>
          <context context-type="linenumber">122</context>
        </context-group>
        <note priority="1" from="description">Transaction ETA in several hours or more</note>
        <note priority="1" from="meaning">transaction.eta.in-several-hours</note>
      </trans-unit>
      <trans-unit id="913e89d2d1ae354079cccf48b3d3f4ebf2e74080" datatype="html">
        <source>Accelerate</source>
        <context-group purpose="location">
          <context context-type="sourcefile">src/app/components/transaction/transaction.component.html</context>
          <context context-type="linenumber">123</context>
        </context-group>
        <context-group purpose="location">
          <context context-type="sourcefile">src/app/components/transaction/transaction.component.html</context>
          <context context-type="linenumber">133</context>
        </context-group>
        <note priority="1" from="description">Accelerate button label</note>
        <note priority="1" from="meaning">transaction.accelerate</note>
      </trans-unit>
      <trans-unit id="dd230222e3ae689913445ce93b6ae3f7cce7458b" datatype="html">
        <source>Descendant</source>
        <context-group purpose="location">
          <context context-type="sourcefile">src/app/components/transaction/transaction.component.html</context>
          <context context-type="linenumber">175</context>
        </context-group>
        <context-group purpose="location">
          <context context-type="sourcefile">src/app/components/transaction/transaction.component.html</context>
          <context context-type="linenumber">187</context>
        </context-group>
        <note priority="1" from="description">Descendant</note>
        <note priority="1" from="meaning">transaction.descendant</note>
      </trans-unit>
      <trans-unit id="8c16167a5d7c96d14ff280b09de312d18d5e2511" datatype="html">
        <source>Ancestor</source>
        <context-group purpose="location">
          <context context-type="sourcefile">src/app/components/transaction/transaction.component.html</context>
          <context context-type="linenumber">199</context>
        </context-group>
        <note priority="1" from="description">Transaction Ancestor</note>
        <note priority="1" from="meaning">transaction.ancestor</note>
      </trans-unit>
      <trans-unit id="03721a62015a76e794be64ba2b7e053e801215ea" datatype="html">
        <source>RBF History</source>
        <context-group purpose="location">
          <context context-type="sourcefile">src/app/components/transaction/transaction.component.html</context>
          <context context-type="linenumber">218</context>
        </context-group>
        <note priority="1" from="description">RBF History</note>
        <note priority="1" from="meaning">transaction.rbf-history</note>
      </trans-unit>
      <trans-unit id="53fbdc20554c4e68ae509f652b38ab80021c0739" datatype="html">
        <source>Flow</source>
        <context-group purpose="location">
          <context context-type="sourcefile">src/app/components/transaction/transaction.component.html</context>
          <context context-type="linenumber">227</context>
        </context-group>
        <context-group purpose="location">
          <context context-type="sourcefile">src/app/components/transaction/transaction.component.html</context>
          <context context-type="linenumber">374</context>
        </context-group>
        <note priority="1" from="description">Transaction flow</note>
        <note priority="1" from="meaning">transaction.flow</note>
      </trans-unit>
      <trans-unit id="d0fd8887b50687cfc0fc1f6569f6fd6c5db4ffc0" datatype="html">
        <source>Hide diagram</source>
        <context-group purpose="location">
          <context context-type="sourcefile">src/app/components/transaction/transaction.component.html</context>
          <context context-type="linenumber">230</context>
        </context-group>
        <note priority="1" from="description">hide-diagram</note>
      </trans-unit>
      <trans-unit id="f0c5f6f270e70cbe063b5368fcf48f9afc1abd9b" datatype="html">
        <source>Show more</source>
        <context-group purpose="location">
          <context context-type="sourcefile">src/app/components/transaction/transaction.component.html</context>
          <context context-type="linenumber">251</context>
        </context-group>
        <context-group purpose="location">
          <context context-type="sourcefile">src/app/components/transactions-list/transactions-list.component.html</context>
          <context context-type="linenumber">171</context>
        </context-group>
        <context-group purpose="location">
          <context context-type="sourcefile">src/app/components/transactions-list/transactions-list.component.html</context>
          <context context-type="linenumber">289</context>
        </context-group>
        <note priority="1" from="description">show-more</note>
      </trans-unit>
      <trans-unit id="5403a767248e304199592271bba3366d2ca3f903" datatype="html">
        <source>Show less</source>
        <context-group purpose="location">
          <context context-type="sourcefile">src/app/components/transaction/transaction.component.html</context>
          <context context-type="linenumber">253</context>
        </context-group>
        <context-group purpose="location">
          <context context-type="sourcefile">src/app/components/transactions-list/transactions-list.component.html</context>
          <context context-type="linenumber">130</context>
        </context-group>
        <note priority="1" from="description">show-less</note>
      </trans-unit>
      <trans-unit id="e7aa6db8df12d0158df972b6abfc65a8478b2b7d" datatype="html">
        <source>Show diagram</source>
        <context-group purpose="location">
          <context context-type="sourcefile">src/app/components/transaction/transaction.component.html</context>
          <context context-type="linenumber">273</context>
        </context-group>
        <note priority="1" from="description">show-diagram</note>
      </trans-unit>
      <trans-unit id="a8a4dd861f790141e19f773153cf42b5d0b0e6b6" datatype="html">
        <source>Adjusted vsize</source>
        <context-group purpose="location">
          <context context-type="sourcefile">src/app/components/transaction/transaction.component.html</context>
          <context context-type="linenumber">298</context>
        </context-group>
        <note priority="1" from="description">Transaction Adjusted VSize</note>
        <note priority="1" from="meaning">transaction.adjusted-vsize</note>
      </trans-unit>
      <trans-unit id="516a786e59a57efaf80e11370b4bade400f19445" datatype="html">
        <source>Locktime</source>
        <context-group purpose="location">
          <context context-type="sourcefile">src/app/components/transaction/transaction.component.html</context>
          <context context-type="linenumber">316</context>
        </context-group>
        <note priority="1" from="description">transaction.locktime</note>
      </trans-unit>
      <trans-unit id="3dd65e8fa7035988a691aadcb583862c2a9e336a" datatype="html">
        <source>Sigops</source>
        <context-group purpose="location">
          <context context-type="sourcefile">src/app/components/transaction/transaction.component.html</context>
          <context context-type="linenumber">320</context>
        </context-group>
        <note priority="1" from="description">Transaction Sigops</note>
        <note priority="1" from="meaning">transaction.sigops</note>
      </trans-unit>
      <trans-unit id="c9d9612bcd520103486b5fc84d84c9476a1b7f78" datatype="html">
        <source>Transaction not found.</source>
        <context-group purpose="location">
          <context context-type="sourcefile">src/app/components/transaction/transaction.component.html</context>
          <context context-type="linenumber">483</context>
        </context-group>
        <note priority="1" from="description">transaction.error.transaction-not-found</note>
      </trans-unit>
      <trans-unit id="66b65556acb90d8764fe166a260af0309671698c" datatype="html">
        <source>Waiting for it to appear in the mempool...</source>
        <context-group purpose="location">
          <context context-type="sourcefile">src/app/components/transaction/transaction.component.html</context>
          <context context-type="linenumber">484</context>
        </context-group>
        <note priority="1" from="description">transaction.error.waiting-for-it-to-appear</note>
      </trans-unit>
      <trans-unit id="8b01e0411c7160bfee109e504c84ecee5079c326" datatype="html">
        <source>Accelerated fee rate</source>
        <context-group purpose="location">
          <context context-type="sourcefile">src/app/components/transaction/transaction.component.html</context>
          <context context-type="linenumber">516</context>
        </context-group>
        <note priority="1" from="description">Accelerated transaction fee rate</note>
        <note priority="1" from="meaning">transaction.accelerated-fee-rate</note>
      </trans-unit>
      <trans-unit id="7d745f2569c4ddc2992529f00ed991e36dada39a" datatype="html">
        <source>(Newly Generated Coins)</source>
        <context-group purpose="location">
          <context context-type="sourcefile">src/app/components/transactions-list/transactions-list.component.html</context>
          <context context-type="linenumber">54</context>
        </context-group>
        <note priority="1" from="description">transactions-list.newly-generated-coins</note>
      </trans-unit>
      <trans-unit id="5de25175982d51c72d25bd79933e7b412d51e343" datatype="html">
        <source>Peg-in</source>
        <context-group purpose="location">
          <context context-type="sourcefile">src/app/components/transactions-list/transactions-list.component.html</context>
          <context context-type="linenumber">56</context>
        </context-group>
        <note priority="1" from="description">transactions-list.peg-in</note>
      </trans-unit>
      <trans-unit id="23f4a0693bc0ad8dbdccfc0b04238edfaf846bc5" datatype="html">
        <source>ScriptSig (ASM)</source>
        <context-group purpose="location">
          <context context-type="sourcefile">src/app/components/transactions-list/transactions-list.component.html</context>
          <context context-type="linenumber">105</context>
        </context-group>
        <note priority="1" from="description">ScriptSig (ASM)</note>
        <note priority="1" from="meaning">transactions-list.scriptsig.asm</note>
      </trans-unit>
      <trans-unit id="3a5a04628e57fd93cfce206ccbc1432fed0925d3" datatype="html">
        <source>ScriptSig (HEX)</source>
        <context-group purpose="location">
          <context context-type="sourcefile">src/app/components/transactions-list/transactions-list.component.html</context>
          <context context-type="linenumber">109</context>
        </context-group>
        <note priority="1" from="description">ScriptSig (HEX)</note>
        <note priority="1" from="meaning">transactions-list.scriptsig.hex</note>
      </trans-unit>
      <trans-unit id="c64b73564fd858ee5a4f73040893c9d625ca56ad" datatype="html">
        <source>Witness</source>
        <context-group purpose="location">
          <context context-type="sourcefile">src/app/components/transactions-list/transactions-list.component.html</context>
          <context context-type="linenumber">114</context>
        </context-group>
        <note priority="1" from="description">transactions-list.witness</note>
      </trans-unit>
      <trans-unit id="a8bc418b73c6bfcefc1b07c84d7f1126ab2a3237" datatype="html">
        <source>P2SH redeem script</source>
        <context-group purpose="location">
          <context context-type="sourcefile">src/app/components/transactions-list/transactions-list.component.html</context>
          <context context-type="linenumber">137</context>
        </context-group>
        <note priority="1" from="description">transactions-list.p2sh-redeem-script</note>
      </trans-unit>
      <trans-unit id="d4b97cae5fffc21333bed5d04a95e103650ebfb2" datatype="html">
        <source>P2TR tapscript</source>
        <context-group purpose="location">
          <context context-type="sourcefile">src/app/components/transactions-list/transactions-list.component.html</context>
          <context context-type="linenumber">141</context>
        </context-group>
        <note priority="1" from="description">transactions-list.p2tr-tapscript</note>
      </trans-unit>
      <trans-unit id="e1d63108bdf06fa14ec13f038e23eebd4d391b16" datatype="html">
        <source>P2WSH witness script</source>
        <context-group purpose="location">
          <context context-type="sourcefile">src/app/components/transactions-list/transactions-list.component.html</context>
          <context context-type="linenumber">143</context>
        </context-group>
        <note priority="1" from="description">transactions-list.p2wsh-witness-script</note>
      </trans-unit>
      <trans-unit id="cb49c3831dcaed1b6ccaf5efe58730cf29a5d15d" datatype="html">
        <source>nSequence</source>
        <context-group purpose="location">
          <context context-type="sourcefile">src/app/components/transactions-list/transactions-list.component.html</context>
          <context context-type="linenumber">148</context>
        </context-group>
        <note priority="1" from="description">transactions-list.nsequence</note>
      </trans-unit>
      <trans-unit id="26cdad3f9e94369ff12c5c628d8eb5c724e3acb3" datatype="html">
        <source>Previous output script</source>
        <context-group purpose="location">
          <context context-type="sourcefile">src/app/components/transactions-list/transactions-list.component.html</context>
          <context context-type="linenumber">153</context>
        </context-group>
        <note priority="1" from="description">transactions-list.previous-output-script</note>
      </trans-unit>
      <trans-unit id="e7699861471f18a60e583512c45d84b388cfa120" datatype="html">
        <source>Previous output type</source>
        <context-group purpose="location">
          <context context-type="sourcefile">src/app/components/transactions-list/transactions-list.component.html</context>
          <context context-type="linenumber">157</context>
        </context-group>
        <note priority="1" from="description">transactions-list.previous-output-type</note>
      </trans-unit>
      <trans-unit id="9fb28e77d5963f2275397f2f9cee54f32942aeeb" datatype="html">
        <source>Peg-out to <x id="START_TAG_NG_CONTAINER" ctype="x-ng_container" equiv-text="&lt;ng-container *ngTemplateOutlet=&quot;pegOutLink&quot;&gt;"/><x id="CLOSE_TAG_NG_CONTAINER" ctype="x-ng_container" equiv-text="&lt;/ng-contain"/></source>
        <context-group purpose="location">
          <context context-type="sourcefile">src/app/components/transactions-list/transactions-list.component.html</context>
          <context context-type="linenumber">205,206</context>
        </context-group>
        <note priority="1" from="description">transactions-list.peg-out-to</note>
      </trans-unit>
      <trans-unit id="4bdf69370ca8b0cae3a17d7b84b59c49cd57288d" datatype="html">
        <source>ScriptPubKey (ASM)</source>
        <context-group purpose="location">
          <context context-type="sourcefile">src/app/components/transactions-list/transactions-list.component.html</context>
          <context context-type="linenumber">264</context>
        </context-group>
        <note priority="1" from="description">ScriptPubKey (ASM)</note>
        <note priority="1" from="meaning">transactions-list.scriptpubkey.asm</note>
      </trans-unit>
      <trans-unit id="e191b4f47f3ea7532f83fd498f4860db664ab75c" datatype="html">
        <source>ScriptPubKey (HEX)</source>
        <context-group purpose="location">
          <context context-type="sourcefile">src/app/components/transactions-list/transactions-list.component.html</context>
          <context context-type="linenumber">268</context>
        </context-group>
        <note priority="1" from="description">ScriptPubKey (HEX)</note>
        <note priority="1" from="meaning">transactions-list.scriptpubkey.hex</note>
      </trans-unit>
      <trans-unit id="d70397ee91f6c9ec91f1c1dff88126f8f9b7c2c4" datatype="html">
        <source>Show more inputs to reveal fee data</source>
        <context-group purpose="location">
          <context context-type="sourcefile">src/app/components/transactions-list/transactions-list.component.html</context>
          <context context-type="linenumber">306</context>
        </context-group>
        <note priority="1" from="description">transactions-list.load-to-reveal-fee-info</note>
      </trans-unit>
      <trans-unit id="ea7c261363dc5f6134b7bacba2a1ef97f4ff7859" datatype="html">
        <source><x id="INTERPOLATION" equiv-text="remaining&lt;/ng-template&gt;"/> remaining</source>
        <context-group purpose="location">
          <context context-type="sourcefile">src/app/components/transactions-list/transactions-list.component.html</context>
          <context context-type="linenumber">343</context>
        </context-group>
        <note priority="1" from="description">x-remaining</note>
      </trans-unit>
      <trans-unit id="ac0c4b49e44c42db35ddf590fb5f78375a891b01" datatype="html">
        <source>other inputs</source>
        <context-group purpose="location">
          <context context-type="sourcefile">src/app/components/tx-bowtie-graph-tooltip/tx-bowtie-graph-tooltip.component.html</context>
          <context context-type="linenumber">12</context>
        </context-group>
        <note priority="1" from="description">transaction.other-inputs</note>
      </trans-unit>
      <trans-unit id="8900247c0476fea8fcbee57a72a1d1da5ddd40ff" datatype="html">
        <source>other outputs</source>
        <context-group purpose="location">
          <context context-type="sourcefile">src/app/components/tx-bowtie-graph-tooltip/tx-bowtie-graph-tooltip.component.html</context>
          <context context-type="linenumber">13</context>
        </context-group>
        <note priority="1" from="description">transaction.other-outputs</note>
      </trans-unit>
      <trans-unit id="3e242f213dd1a0754aad9164aa80887d67708500" datatype="html">
        <source>Input</source>
        <context-group purpose="location">
          <context context-type="sourcefile">src/app/components/tx-bowtie-graph-tooltip/tx-bowtie-graph-tooltip.component.html</context>
          <context context-type="linenumber">42</context>
        </context-group>
        <context-group purpose="location">
          <context context-type="sourcefile">src/app/components/tx-bowtie-graph-tooltip/tx-bowtie-graph-tooltip.component.html</context>
          <context context-type="linenumber">55</context>
        </context-group>
        <note priority="1" from="description">transaction.input</note>
      </trans-unit>
      <trans-unit id="7a080851e25a41e898776a9c90cf8dbe81027f9a" datatype="html">
        <source>Output</source>
        <context-group purpose="location">
          <context context-type="sourcefile">src/app/components/tx-bowtie-graph-tooltip/tx-bowtie-graph-tooltip.component.html</context>
          <context context-type="linenumber">43</context>
        </context-group>
        <context-group purpose="location">
          <context context-type="sourcefile">src/app/components/tx-bowtie-graph-tooltip/tx-bowtie-graph-tooltip.component.html</context>
          <context context-type="linenumber">54</context>
        </context-group>
        <note priority="1" from="description">transaction.output</note>
      </trans-unit>
      <trans-unit id="25d58cd5c18fd9c1c89d6062d67dcc2482161410" datatype="html">
        <source>This transaction saved <x id="INTERPOLATION" equiv-text="{{ segwitGains.realizedSegwitGains * 100 | number:  &apos;1.0-0&apos; }}"/>% on fees by using native SegWit</source>
        <context-group purpose="location">
          <context context-type="sourcefile">src/app/components/tx-features/tx-features.component.html</context>
          <context context-type="linenumber">2</context>
        </context-group>
        <note priority="1" from="description">ngbTooltip about segwit gains</note>
      </trans-unit>
      <trans-unit id="0ca27703757bf9a636a0b9b61e6a0cf248781cb4" datatype="html">
        <source>SegWit</source>
        <context-group purpose="location">
          <context context-type="sourcefile">src/app/components/tx-features/tx-features.component.html</context>
          <context context-type="linenumber">2</context>
        </context-group>
        <context-group purpose="location">
          <context context-type="sourcefile">src/app/components/tx-features/tx-features.component.html</context>
          <context context-type="linenumber">4</context>
        </context-group>
        <context-group purpose="location">
          <context context-type="sourcefile">src/app/components/tx-features/tx-features.component.html</context>
          <context context-type="linenumber">6</context>
        </context-group>
        <note priority="1" from="description">SegWit</note>
        <note priority="1" from="meaning">tx-features.tag.segwit</note>
      </trans-unit>
      <trans-unit id="b6a3f6afdac6873e2d261647d834c02c91376893" datatype="html">
        <source>This transaction saved <x id="INTERPOLATION" equiv-text="{{ segwitGains.realizedSegwitGains * 100 | number:  &apos;1.0-0&apos; }}"/>% on fees by using SegWit and could save <x id="INTERPOLATION_1" equiv-text="{{ segwitGains.potentialSegwitGains * 100 | number : &apos;1.0-0&apos; }}"/>% more by fully upgrading to native SegWit</source>
        <context-group purpose="location">
          <context context-type="sourcefile">src/app/components/tx-features/tx-features.component.html</context>
          <context context-type="linenumber">4</context>
        </context-group>
        <note priority="1" from="description">ngbTooltip about double segwit gains</note>
      </trans-unit>
      <trans-unit id="a67530e246368aa7e5d010061fd84c3c4fe755c2" datatype="html">
        <source>This transaction could save <x id="INTERPOLATION" equiv-text="{{ segwitGains.potentialSegwitGains * 100 | number : &apos;1.0-0&apos; }}"/>% on fees by upgrading to native SegWit or <x id="INTERPOLATION_1" equiv-text="{{ segwitGains.potentialP2shSegwitGains * 100 | number:  &apos;1.0-0&apos; }}"/>% by upgrading to SegWit-P2SH</source>
        <context-group purpose="location">
          <context context-type="sourcefile">src/app/components/tx-features/tx-features.component.html</context>
          <context context-type="linenumber">6</context>
        </context-group>
        <note priority="1" from="description">ngbTooltip about missed out gains</note>
      </trans-unit>
      <trans-unit id="17e9c05e053cbd29d3835d8ecb19508d0f07241b" datatype="html">
        <source>This transaction uses Taproot and thereby saved at least <x id="INTERPOLATION" equiv-text="{{ segwitGains.realizedTaprootGains * 100 | number: &apos;1.0-0&apos; }}"/>% on fees</source>
        <context-group purpose="location">
          <context context-type="sourcefile">src/app/components/tx-features/tx-features.component.html</context>
          <context context-type="linenumber">12</context>
        </context-group>
        <note priority="1" from="description">Tooltip about fees saved with taproot</note>
      </trans-unit>
      <trans-unit id="47b821c7df420c96de0b22844a88c04d52628540" datatype="html">
        <source>This transaction uses Taproot and already saved at least <x id="INTERPOLATION" equiv-text="{{ segwitGains.realizedTaprootGains * 100 | number: &apos;1.0-0&apos; }}"/>% on fees, but could save an additional <x id="INTERPOLATION_1" equiv-text="{{ segwitGains.potentialTaprootGains * 100 | number: &apos;1.0-0&apos; }}"/>% by fully using Taproot</source>
        <context-group purpose="location">
          <context context-type="sourcefile">src/app/components/tx-features/tx-features.component.html</context>
          <context context-type="linenumber">14</context>
        </context-group>
        <note priority="1" from="description">Tooltip about fees that saved and could be saved with taproot</note>
      </trans-unit>
      <trans-unit id="aa31fc4d29f35b2fd36080bb6ff84be8eaab66fd" datatype="html">
        <source>This transaction could save <x id="INTERPOLATION" equiv-text="{{ segwitGains.potentialTaprootGains * 100 | number: &apos;1.0-0&apos; }}"/>% on fees by using Taproot</source>
        <context-group purpose="location">
          <context context-type="sourcefile">src/app/components/tx-features/tx-features.component.html</context>
          <context context-type="linenumber">16</context>
        </context-group>
        <note priority="1" from="description">Tooltip about fees that could be saved with taproot</note>
      </trans-unit>
      <trans-unit id="b0fb884cf71b19e3a4d146146d260ccedd9d50a5" datatype="html">
        <source>This transaction does not use Taproot</source>
        <context-group purpose="location">
          <context context-type="sourcefile">src/app/components/tx-features/tx-features.component.html</context>
          <context context-type="linenumber">18</context>
        </context-group>
        <note priority="1" from="description">Tooltip about using taproot</note>
      </trans-unit>
      <trans-unit id="e6da407140d70e08b6fba731455f8e0d72f900b5" datatype="html">
        <source>This transaction uses Taproot</source>
        <context-group purpose="location">
          <context context-type="sourcefile">src/app/components/tx-features/tx-features.component.html</context>
          <context context-type="linenumber">21</context>
        </context-group>
        <note priority="1" from="description">Tooltip about taproot</note>
      </trans-unit>
      <trans-unit id="07883574bb93ea23b764861f56a525bdaf907513" datatype="html">
        <source>This transaction supports Replace-By-Fee (RBF) allowing fee bumping</source>
        <context-group purpose="location">
          <context context-type="sourcefile">src/app/components/tx-features/tx-features.component.html</context>
          <context context-type="linenumber">28</context>
        </context-group>
        <note priority="1" from="description">RBF tooltip</note>
      </trans-unit>
      <trans-unit id="85ce9e4f45873116b746899169cbc3445321d60c" datatype="html">
        <source>This transaction does NOT support Replace-By-Fee (RBF) and cannot be fee bumped using this method</source>
        <context-group purpose="location">
          <context context-type="sourcefile">src/app/components/tx-features/tx-features.component.html</context>
          <context context-type="linenumber">29</context>
        </context-group>
        <note priority="1" from="description">RBF disabled tooltip</note>
      </trans-unit>
      <trans-unit id="b2035d486e8d59980736a224891d9790c981691a" datatype="html">
        <source>Optimal</source>
        <context-group purpose="location">
          <context context-type="sourcefile">src/app/components/tx-fee-rating/tx-fee-rating.component.html</context>
          <context context-type="linenumber">1</context>
        </context-group>
        <note priority="1" from="description">TX Fee Rating is Optimal</note>
        <note priority="1" from="meaning">tx-fee-rating.optimal</note>
      </trans-unit>
      <trans-unit id="60601e02e7c1f6c4dbabd0ef0bb8946003db8dec" datatype="html">
        <source>Only ~<x id="INTERPOLATION" equiv-text="{{ medianFeeNeeded | feeRounding }}"/> sat/vB was needed to get into this block</source>
        <context-group purpose="location">
          <context context-type="sourcefile">src/app/components/tx-fee-rating/tx-fee-rating.component.html</context>
          <context context-type="linenumber">2</context>
        </context-group>
        <context-group purpose="location">
          <context context-type="sourcefile">src/app/components/tx-fee-rating/tx-fee-rating.component.html</context>
          <context context-type="linenumber">3</context>
        </context-group>
        <note priority="1" from="description">tx-fee-rating.warning-tooltip</note>
      </trans-unit>
      <trans-unit id="0fa66b0c410bef320d3f370d7c98c51754b5f28f" datatype="html">
        <source>Overpaid <x id="INTERPOLATION" equiv-text="{{ overpaidTimes }}"/>x</source>
        <context-group purpose="location">
          <context context-type="sourcefile">src/app/components/tx-fee-rating/tx-fee-rating.component.html</context>
          <context context-type="linenumber">2</context>
        </context-group>
        <context-group purpose="location">
          <context context-type="sourcefile">src/app/components/tx-fee-rating/tx-fee-rating.component.html</context>
          <context context-type="linenumber">3</context>
        </context-group>
        <note priority="1" from="description">TX Fee Rating is Warning</note>
        <note priority="1" from="meaning">tx-fee-rating.overpaid.warning</note>
      </trans-unit>
      <trans-unit id="86d26b45470e43b409e589517922276109138e87" datatype="html">
        <source>Transaction Fees</source>
        <context-group purpose="location">
          <context context-type="sourcefile">src/app/dashboard/dashboard.component.html</context>
          <context context-type="linenumber">6</context>
        </context-group>
        <note priority="1" from="description">fees-box.transaction-fees</note>
      </trans-unit>
      <trans-unit id="4fe744df6d36b5e9b0afab728b77fc635b99f040" datatype="html">
        <source>Recent Replacements</source>
        <context-group purpose="location">
          <context context-type="sourcefile">src/app/dashboard/dashboard.component.html</context>
          <context context-type="linenumber">79</context>
        </context-group>
        <note priority="1" from="description">dashboard.recent-rbf-replacements</note>
      </trans-unit>
      <trans-unit id="23c872b0336e20284724607f2887da39bd8142c3" datatype="html">
        <source>Previous fee</source>
        <context-group purpose="location">
          <context context-type="sourcefile">src/app/dashboard/dashboard.component.html</context>
          <context context-type="linenumber">86</context>
        </context-group>
        <note priority="1" from="description">dashboard.previous-transaction-fee</note>
      </trans-unit>
      <trans-unit id="df33bef035883b7afeb388977087f99ab5a54409" datatype="html">
        <source>New fee</source>
        <context-group purpose="location">
          <context context-type="sourcefile">src/app/dashboard/dashboard.component.html</context>
          <context context-type="linenumber">87</context>
        </context-group>
        <note priority="1" from="description">dashboard.new-transaction-fee</note>
      </trans-unit>
      <trans-unit id="aa6ce7e6e6fe5cd080713965451f25bca15a2a25" datatype="html">
        <source>Recent Transactions</source>
        <context-group purpose="location">
          <context context-type="sourcefile">src/app/dashboard/dashboard.component.html</context>
          <context context-type="linenumber">153</context>
        </context-group>
        <note priority="1" from="description">dashboard.recent-transactions</note>
      </trans-unit>
      <trans-unit id="1f9a922cb4010ee20eb9a241a22307b670f7628c" datatype="html">
        <source>Minimum fee</source>
        <context-group purpose="location">
          <context context-type="sourcefile">src/app/dashboard/dashboard.component.html</context>
          <context context-type="linenumber">223</context>
        </context-group>
        <note priority="1" from="description">Minimum mempool fee</note>
        <note priority="1" from="meaning">dashboard.minimum-fee</note>
      </trans-unit>
      <trans-unit id="4c3955cfe5955657297481efaf3ada8c55c75b2c" datatype="html">
        <source>Purging</source>
        <context-group purpose="location">
          <context context-type="sourcefile">src/app/dashboard/dashboard.component.html</context>
          <context context-type="linenumber">224</context>
        </context-group>
        <note priority="1" from="description">Purgin below fee</note>
        <note priority="1" from="meaning">dashboard.purging</note>
      </trans-unit>
      <trans-unit id="eb7a000cd340b44291d790f7b56f7b926edc275b" datatype="html">
        <source>L-BTC in circulation</source>
        <context-group purpose="location">
          <context context-type="sourcefile">src/app/dashboard/dashboard.component.html</context>
          <context context-type="linenumber">250</context>
        </context-group>
        <note priority="1" from="description">dashboard.lbtc-pegs-in-circulation</note>
      </trans-unit>
      <trans-unit id="9dfdbeb922d811d7b7b3fecd48360a059e52aaba" datatype="html">
        <source>Incoming Transactions</source>
        <context-group purpose="location">
          <context context-type="sourcefile">src/app/dashboard/dashboard.component.html</context>
          <context context-type="linenumber">259</context>
        </context-group>
        <note priority="1" from="description">dashboard.incoming-transactions</note>
      </trans-unit>
      <trans-unit id="999bb1a0150c2815a6b4dd64a1850e763603e525" datatype="html">
        <source><x id="START_PARAGRAPH" ctype="x-p" equiv-text="For any such requ"/><x id="START_BOLD_TEXT" ctype="x-b" equiv-text="mempool.space mer"/>mempool.space merely provides data about the Bitcoin network.<x id="CLOSE_BOLD_TEXT" ctype="x-b" equiv-text="&lt;/b&gt;"/> It cannot help you with retrieving funds, wallet issues, etc.<x id="CLOSE_PARAGRAPH" ctype="x-p" equiv-text="&lt;/p&gt;"/><x id="START_PARAGRAPH" ctype="x-p" equiv-text="For any such requ"/>For any such requests, you need to get in touch with the entity that helped make the transaction (wallet software, exchange company, etc).<x id="CLOSE_PARAGRAPH" ctype="x-p" equiv-text="&lt;/p&gt;"/></source>
        <context-group purpose="location">
          <context context-type="sourcefile">src/app/docs/api-docs/api-docs.component.html</context>
          <context context-type="linenumber">15,16</context>
        </context-group>
        <note priority="1" from="description">faq.big-disclaimer</note>
      </trans-unit>
      <trans-unit id="cd2330c7e9c74256f6a91e83bccf10e2905f8556" datatype="html">
        <source>REST API service</source>
        <context-group purpose="location">
          <context context-type="sourcefile">src/app/docs/api-docs/api-docs.component.html</context>
          <context context-type="linenumber">42</context>
        </context-group>
        <note priority="1" from="description">api-docs.title</note>
      </trans-unit>
      <trans-unit id="b151944861534c4a9e9623537dba0a95f60e4455" datatype="html">
        <source>Endpoint</source>
        <context-group purpose="location">
          <context context-type="sourcefile">src/app/docs/api-docs/api-docs.component.html</context>
          <context context-type="linenumber">51</context>
        </context-group>
        <context-group purpose="location">
          <context context-type="sourcefile">src/app/docs/api-docs/api-docs.component.html</context>
          <context context-type="linenumber">105</context>
        </context-group>
        <note priority="1" from="description">Api docs endpoint</note>
      </trans-unit>
      <trans-unit id="eec715de352a6b114713b30b640d319fa78207a0" datatype="html">
        <source>Description</source>
        <context-group purpose="location">
          <context context-type="sourcefile">src/app/docs/api-docs/api-docs.component.html</context>
          <context context-type="linenumber">70</context>
        </context-group>
        <context-group purpose="location">
          <context context-type="sourcefile">src/app/docs/api-docs/api-docs.component.html</context>
          <context context-type="linenumber">109</context>
        </context-group>
        <context-group purpose="location">
          <context context-type="sourcefile">src/app/lightning/group/group.component.html</context>
          <context context-type="linenumber">17</context>
        </context-group>
      </trans-unit>
      <trans-unit id="a706b1ded7506620b153dbcdea8108e6691bbbd9" datatype="html">
        <source>Default push: <x id="START_TAG_CODE" ctype="x-code" equiv-text="&lt;code&gt;"/><x id="INTERPOLATION" equiv-text="&apos;track-ad"/> action: &apos;want&apos;, data: [&apos;blocks&apos;, ...] <x id="INTERPOLATION_1" equiv-text="{{ &apos;}&apos; }}"/><x id="CLOSE_TAG_CODE" ctype="x-code" equiv-text="&lt;/code&gt;"/> to express what you want pushed. Available: <x id="START_TAG_CODE" ctype="x-code" equiv-text="&lt;code&gt;"/>blocks<x id="CLOSE_TAG_CODE" ctype="x-code" equiv-text="&lt;/code&gt;"/>, <x id="START_TAG_CODE" ctype="x-code" equiv-text="&lt;code&gt;"/>mempool-blocks<x id="CLOSE_TAG_CODE" ctype="x-code" equiv-text="&lt;/code&gt;"/>, <x id="START_TAG_CODE" ctype="x-code" equiv-text="&lt;code&gt;"/>live-2h-chart<x id="CLOSE_TAG_CODE" ctype="x-code" equiv-text="&lt;/code&gt;"/>, and <x id="START_TAG_CODE" ctype="x-code" equiv-text="&lt;code&gt;"/>stats<x id="CLOSE_TAG_CODE" ctype="x-code" equiv-text="&lt;/code&gt;"/>.<x id="LINE_BREAK" ctype="lb" equiv-text="Push transa"/><x id="LINE_BREAK" ctype="lb" equiv-text="Push transa"/>Push transactions related to address: <x id="START_TAG_CODE" ctype="x-code" equiv-text="&lt;code&gt;"/><x id="INTERPOLATION" equiv-text="&apos;track-ad"/> &apos;track-address&apos;: &apos;3PbJ...bF9B&apos; <x id="INTERPOLATION_1" equiv-text="{{ &apos;}&apos; }}"/><x id="CLOSE_TAG_CODE" ctype="x-code" equiv-text="&lt;/code&gt;"/> to receive all new transactions containing that address as input or output. Returns an array of transactions. <x id="START_TAG_CODE" ctype="x-code" equiv-text="&lt;code&gt;"/>address-transactions<x id="CLOSE_TAG_CODE" ctype="x-code" equiv-text="&lt;/code&gt;"/> for new mempool transactions, and <x id="START_TAG_CODE" ctype="x-code" equiv-text="&lt;code&gt;"/>block-transactions<x id="CLOSE_TAG_CODE" ctype="x-code" equiv-text="&lt;/code&gt;"/> for new block confirmed transactions.</source>
        <context-group purpose="location">
          <context context-type="sourcefile">src/app/docs/api-docs/api-docs.component.html</context>
          <context context-type="linenumber">110</context>
        </context-group>
        <note priority="1" from="description">api-docs.websocket.websocket</note>
      </trans-unit>
      <trans-unit id="0a668c1c2a17e557a18fc06619998e002f50df1e" datatype="html">
        <source>Code Example</source>
        <context-group purpose="location">
          <context context-type="sourcefile">src/app/docs/code-template/code-template.component.html</context>
          <context context-type="linenumber">6</context>
        </context-group>
        <context-group purpose="location">
          <context context-type="sourcefile">src/app/docs/code-template/code-template.component.html</context>
          <context context-type="linenumber">13</context>
        </context-group>
        <context-group purpose="location">
          <context context-type="sourcefile">src/app/docs/code-template/code-template.component.html</context>
          <context context-type="linenumber">29</context>
        </context-group>
        <context-group purpose="location">
          <context context-type="sourcefile">src/app/docs/code-template/code-template.component.html</context>
          <context context-type="linenumber">36</context>
        </context-group>
        <note priority="1" from="description">API Docs code example</note>
      </trans-unit>
      <trans-unit id="d6b673097fb7e79231afc43857e376f69ab9f3e3" datatype="html">
        <source>Install Package</source>
        <context-group purpose="location">
          <context context-type="sourcefile">src/app/docs/code-template/code-template.component.html</context>
          <context context-type="linenumber">23</context>
        </context-group>
        <note priority="1" from="description">API Docs install lib</note>
      </trans-unit>
      <trans-unit id="4edb71f23e3ff228dbabd05e8ffc364fae8ae467" datatype="html">
        <source>Response</source>
        <context-group purpose="location">
          <context context-type="sourcefile">src/app/docs/code-template/code-template.component.html</context>
          <context context-type="linenumber">43</context>
        </context-group>
        <note priority="1" from="description">API Docs API response</note>
      </trans-unit>
      <trans-unit id="meta.title.docs.faq" datatype="html">
        <source>FAQ</source>
        <context-group purpose="location">
          <context context-type="sourcefile">src/app/docs/docs/docs.component.ts</context>
          <context context-type="linenumber">45</context>
        </context-group>
      </trans-unit>
      <trans-unit id="meta.description.docs.faq" datatype="html">
        <source>Get answers to common questions like: What is a mempool? Why isn&apos;t my transaction confirming? How can I run my own instance of The Mempool Open Source Project? And more.</source>
        <context-group purpose="location">
          <context context-type="sourcefile">src/app/docs/docs/docs.component.ts</context>
          <context context-type="linenumber">46</context>
        </context-group>
      </trans-unit>
      <trans-unit id="meta.title.docs.rest" datatype="html">
        <source>REST API</source>
        <context-group purpose="location">
          <context context-type="sourcefile">src/app/docs/docs/docs.component.ts</context>
          <context context-type="linenumber">49</context>
        </context-group>
      </trans-unit>
      <trans-unit id="meta.description.docs.rest-liquid" datatype="html">
        <source>Documentation for the liquid.network REST API service: get info on addresses, transactions, assets, blocks, and more.</source>
        <context-group purpose="location">
          <context context-type="sourcefile">src/app/docs/docs/docs.component.ts</context>
          <context context-type="linenumber">51</context>
        </context-group>
      </trans-unit>
      <trans-unit id="meta.description.docs.rest-bisq" datatype="html">
        <source>Documentation for the bisq.markets REST API service: get info on recent trades, current offers, transactions, network state, and more.</source>
        <context-group purpose="location">
          <context context-type="sourcefile">src/app/docs/docs/docs.component.ts</context>
          <context context-type="linenumber">53</context>
        </context-group>
      </trans-unit>
      <trans-unit id="meta.description.docs.rest-bitcoin" datatype="html">
        <source>Documentation for the mempool.space REST API service: get info on addresses, transactions, blocks, fees, mining, the Lightning network, and more.</source>
        <context-group purpose="location">
          <context context-type="sourcefile">src/app/docs/docs/docs.component.ts</context>
          <context context-type="linenumber">55</context>
        </context-group>
      </trans-unit>
      <trans-unit id="meta.title.docs.websocket" datatype="html">
        <source>WebSocket API</source>
        <context-group purpose="location">
          <context context-type="sourcefile">src/app/docs/docs/docs.component.ts</context>
          <context context-type="linenumber">59</context>
        </context-group>
      </trans-unit>
      <trans-unit id="meta.description.docs.websocket-liquid" datatype="html">
        <source>Documentation for the liquid.network WebSocket API service: get real-time info on blocks, mempools, transactions, addresses, and more.</source>
        <context-group purpose="location">
          <context context-type="sourcefile">src/app/docs/docs/docs.component.ts</context>
          <context context-type="linenumber">61</context>
        </context-group>
      </trans-unit>
      <trans-unit id="meta.description.docs.websocket-bitcoin" datatype="html">
        <source>Documentation for the mempool.space WebSocket API service: get real-time info on blocks, mempools, transactions, addresses, and more.</source>
        <context-group purpose="location">
          <context context-type="sourcefile">src/app/docs/docs/docs.component.ts</context>
          <context context-type="linenumber">63</context>
        </context-group>
      </trans-unit>
      <trans-unit id="meta.title.docs.electrum" datatype="html">
        <source>Electrum RPC</source>
        <context-group purpose="location">
          <context context-type="sourcefile">src/app/docs/docs/docs.component.ts</context>
          <context context-type="linenumber">67</context>
        </context-group>
      </trans-unit>
      <trans-unit id="meta.description.docs.electrumrpc" datatype="html">
        <source>Documentation for our Electrum RPC interface: get instant, convenient, and reliable access to an Esplora instance.</source>
        <context-group purpose="location">
          <context context-type="sourcefile">src/app/docs/docs/docs.component.ts</context>
          <context context-type="linenumber">68</context>
        </context-group>
      </trans-unit>
      <trans-unit id="4ca458fe3274d1c79640b052d57cf3b900b650b6" datatype="html">
        <source>Base fee</source>
        <context-group purpose="location">
          <context context-type="sourcefile">src/app/lightning/channel/channel-box/channel-box.component.html</context>
          <context context-type="linenumber">29</context>
        </context-group>
        <context-group purpose="location">
          <context context-type="sourcefile">src/app/lightning/channel/channel-preview.component.html</context>
          <context context-type="linenumber">41</context>
        </context-group>
        <note priority="1" from="description">lightning.base-fee</note>
      </trans-unit>
      <trans-unit id="6acd06bd5a3af583cd46c6d9f7954d7a2b44095e" datatype="html">
        <source>mSats</source>
        <context-group purpose="location">
          <context context-type="sourcefile">src/app/lightning/channel/channel-box/channel-box.component.html</context>
          <context context-type="linenumber">35</context>
        </context-group>
        <context-group purpose="location">
          <context context-type="sourcefile">src/app/lightning/channels-statistics/channels-statistics.component.html</context>
          <context context-type="linenumber">47</context>
        </context-group>
        <context-group purpose="location">
          <context context-type="sourcefile">src/app/lightning/channels-statistics/channels-statistics.component.html</context>
          <context context-type="linenumber">93</context>
        </context-group>
        <context-group purpose="location">
          <context context-type="sourcefile">src/app/lightning/node/node.component.html</context>
          <context context-type="linenumber">228</context>
        </context-group>
        <note priority="1" from="description">shared.m-sats</note>
      </trans-unit>
      <trans-unit id="fb2137ba0df55f21a9d6b6ad08d56d74ad852e0e" datatype="html">
        <source>This channel supports zero base fee routing</source>
        <context-group purpose="location">
          <context context-type="sourcefile">src/app/lightning/channel/channel-box/channel-box.component.html</context>
          <context context-type="linenumber">44</context>
        </context-group>
        <note priority="1" from="description">lightning.zero-base-fee-tooltip</note>
      </trans-unit>
      <trans-unit id="3ec76ccfe1fdcbfd7ea152392f6472d93d4e8cab" datatype="html">
        <source>Zero base fee</source>
        <context-group purpose="location">
          <context context-type="sourcefile">src/app/lightning/channel/channel-box/channel-box.component.html</context>
          <context context-type="linenumber">45</context>
        </context-group>
        <note priority="1" from="description">lightning.zero-base-fee</note>
      </trans-unit>
      <trans-unit id="b5e42e06ea8a4012a38eef209104bbd9dd1a0fc0" datatype="html">
        <source>This channel does not support zero base fee routing</source>
        <context-group purpose="location">
          <context context-type="sourcefile">src/app/lightning/channel/channel-box/channel-box.component.html</context>
          <context context-type="linenumber">50</context>
        </context-group>
        <note priority="1" from="description">lightning.non-zero-base-fee-tooltip</note>
      </trans-unit>
      <trans-unit id="09a1bc9c4198e87e9e974a51e86b181429b480d3" datatype="html">
        <source>Non-zero base fee</source>
        <context-group purpose="location">
          <context context-type="sourcefile">src/app/lightning/channel/channel-box/channel-box.component.html</context>
          <context context-type="linenumber">51</context>
        </context-group>
        <note priority="1" from="description">lightning.non-zero-base-fee</note>
      </trans-unit>
      <trans-unit id="055060668d0b9902c37abfb6168a08a36eba4496" datatype="html">
        <source>Min HTLC</source>
        <context-group purpose="location">
          <context context-type="sourcefile">src/app/lightning/channel/channel-box/channel-box.component.html</context>
          <context context-type="linenumber">57</context>
        </context-group>
        <note priority="1" from="description">lightning.min-htlc</note>
      </trans-unit>
      <trans-unit id="c3d94c1a5aef6211f4a902027bd08540d7222b0d" datatype="html">
        <source>Max HTLC</source>
        <context-group purpose="location">
          <context context-type="sourcefile">src/app/lightning/channel/channel-box/channel-box.component.html</context>
          <context context-type="linenumber">63</context>
        </context-group>
        <note priority="1" from="description">lightning.max-htlc</note>
      </trans-unit>
      <trans-unit id="9fe79011b50c2ca1f9b7db7066046631bfc6b3cb" datatype="html">
        <source>Timelock delta</source>
        <context-group purpose="location">
          <context context-type="sourcefile">src/app/lightning/channel/channel-box/channel-box.component.html</context>
          <context context-type="linenumber">69</context>
        </context-group>
        <note priority="1" from="description">lightning.timelock-delta</note>
      </trans-unit>
      <trans-unit id="205c1b86ac1cc419c4d0cca51fdde418c4ffdc20" datatype="html">
        <source><x id="INTERPOLATION" equiv-text="{{ i }}"/> channels</source>
        <context-group purpose="location">
          <context context-type="sourcefile">src/app/lightning/channel/channel-box/channel-box.component.html</context>
          <context context-type="linenumber">79</context>
        </context-group>
        <context-group purpose="location">
          <context context-type="sourcefile">src/app/lightning/channels-list/channels-list.component.html</context>
          <context context-type="linenumber">123</context>
        </context-group>
        <context-group purpose="location">
          <context context-type="sourcefile">src/app/lightning/nodes-map/nodes-map.component.ts</context>
          <context context-type="linenumber">212</context>
        </context-group>
        <note priority="1" from="description">lightning.x-channels</note>
      </trans-unit>
      <trans-unit id="4e64e04c01e8f5fc09c41cb8942dcc3af0398b28" datatype="html">
        <source>Starting balance</source>
        <context-group purpose="location">
          <context context-type="sourcefile">src/app/lightning/channel/channel-close-box/channel-close-box.component.html</context>
          <context context-type="linenumber">3</context>
        </context-group>
        <note priority="1" from="description">Channel starting balance</note>
        <note priority="1" from="meaning">lightning.starting-balance</note>
      </trans-unit>
      <trans-unit id="5c4bfd47a4f4d7cb99912f028494fe2530d36d57" datatype="html">
        <source>Closing balance</source>
        <context-group purpose="location">
          <context context-type="sourcefile">src/app/lightning/channel/channel-close-box/channel-close-box.component.html</context>
          <context context-type="linenumber">26</context>
        </context-group>
        <note priority="1" from="description">Channel closing balance</note>
        <note priority="1" from="meaning">lightning.closing-balance</note>
      </trans-unit>
      <trans-unit id="3bbd25c289760a3ba57e30df5ad5fe8977ab25a5" datatype="html">
        <source>lightning channel</source>
        <context-group purpose="location">
          <context context-type="sourcefile">src/app/lightning/channel/channel-preview.component.html</context>
          <context context-type="linenumber">3</context>
        </context-group>
        <note priority="1" from="description">lightning.channel</note>
      </trans-unit>
      <trans-unit id="43c4133c7a0263d2e33dd4c2e74d40784b2e4b1c" datatype="html">
        <source>Inactive</source>
        <context-group purpose="location">
          <context context-type="sourcefile">src/app/lightning/channel/channel-preview.component.html</context>
          <context context-type="linenumber">10</context>
        </context-group>
        <context-group purpose="location">
          <context context-type="sourcefile">src/app/lightning/channel/channel.component.html</context>
          <context context-type="linenumber">13</context>
        </context-group>
        <context-group purpose="location">
          <context context-type="sourcefile">src/app/lightning/channels-list/channels-list.component.html</context>
          <context context-type="linenumber">68</context>
        </context-group>
        <note priority="1" from="description">status.inactive</note>
      </trans-unit>
      <trans-unit id="b36e1450940b7f6028d8587568c7d669b53f7a06" datatype="html">
        <source>Active</source>
        <context-group purpose="location">
          <context context-type="sourcefile">src/app/lightning/channel/channel-preview.component.html</context>
          <context context-type="linenumber">11</context>
        </context-group>
        <context-group purpose="location">
          <context context-type="sourcefile">src/app/lightning/channel/channel.component.html</context>
          <context context-type="linenumber">14</context>
        </context-group>
        <context-group purpose="location">
          <context context-type="sourcefile">src/app/lightning/channels-list/channels-list.component.html</context>
          <context context-type="linenumber">69</context>
        </context-group>
        <note priority="1" from="description">status.active</note>
      </trans-unit>
      <trans-unit id="4804b8e78964cee9e5c85f31fd982639b97780b2" datatype="html">
        <source>Closed</source>
        <context-group purpose="location">
          <context context-type="sourcefile">src/app/lightning/channel/channel-preview.component.html</context>
          <context context-type="linenumber">12</context>
        </context-group>
        <context-group purpose="location">
          <context context-type="sourcefile">src/app/lightning/channel/channel.component.html</context>
          <context context-type="linenumber">15</context>
        </context-group>
        <context-group purpose="location">
          <context context-type="sourcefile">src/app/lightning/channels-list/channels-list.component.html</context>
          <context context-type="linenumber">8</context>
        </context-group>
        <context-group purpose="location">
          <context context-type="sourcefile">src/app/lightning/channels-list/channels-list.component.html</context>
          <context context-type="linenumber">71</context>
        </context-group>
        <context-group purpose="location">
          <context context-type="sourcefile">src/app/lightning/justice-list/justice-list.component.html</context>
          <context context-type="linenumber">11</context>
        </context-group>
        <note priority="1" from="description">status.closed</note>
      </trans-unit>
      <trans-unit id="1b051734b0ee9021991c91b3ed4e81c244322462" datatype="html">
        <source>Created</source>
        <context-group purpose="location">
          <context context-type="sourcefile">src/app/lightning/channel/channel-preview.component.html</context>
          <context context-type="linenumber">23</context>
        </context-group>
        <context-group purpose="location">
          <context context-type="sourcefile">src/app/lightning/channel/channel.component.html</context>
          <context context-type="linenumber">36</context>
        </context-group>
        <note priority="1" from="description">lightning.created</note>
      </trans-unit>
      <trans-unit id="ce9dfdc6dccb28dc75a78c704e09dc18fb02dcfa" datatype="html">
        <source>Capacity</source>
        <context-group purpose="location">
          <context context-type="sourcefile">src/app/lightning/channel/channel-preview.component.html</context>
          <context context-type="linenumber">27</context>
        </context-group>
        <context-group purpose="location">
          <context context-type="sourcefile">src/app/lightning/channel/channel.component.html</context>
          <context context-type="linenumber">55</context>
        </context-group>
        <context-group purpose="location">
          <context context-type="sourcefile">src/app/lightning/channels-list/channels-list.component.html</context>
          <context context-type="linenumber">43</context>
        </context-group>
        <context-group purpose="location">
          <context context-type="sourcefile">src/app/lightning/justice-list/justice-list.component.html</context>
          <context context-type="linenumber">12</context>
        </context-group>
        <context-group purpose="location">
          <context context-type="sourcefile">src/app/lightning/node-statistics-chart/node-statistics-chart.component.ts</context>
          <context context-type="linenumber">157</context>
        </context-group>
        <context-group purpose="location">
          <context context-type="sourcefile">src/app/lightning/node-statistics-chart/node-statistics-chart.component.ts</context>
          <context context-type="linenumber">227</context>
        </context-group>
        <context-group purpose="location">
          <context context-type="sourcefile">src/app/lightning/node-statistics/node-statistics.component.html</context>
          <context context-type="linenumber">4</context>
        </context-group>
        <context-group purpose="location">
          <context context-type="sourcefile">src/app/lightning/node-statistics/node-statistics.component.html</context>
          <context context-type="linenumber">46</context>
        </context-group>
        <context-group purpose="location">
          <context context-type="sourcefile">src/app/lightning/nodes-list/nodes-list.component.html</context>
          <context context-type="linenumber">6</context>
        </context-group>
        <context-group purpose="location">
          <context context-type="sourcefile">src/app/lightning/nodes-per-country-chart/nodes-per-country-chart.component.html</context>
          <context context-type="linenumber">31</context>
        </context-group>
        <context-group purpose="location">
          <context context-type="sourcefile">src/app/lightning/nodes-per-country/nodes-per-country.component.html</context>
          <context context-type="linenumber">63</context>
        </context-group>
        <context-group purpose="location">
          <context context-type="sourcefile">src/app/lightning/nodes-per-isp-chart/nodes-per-isp-chart.component.html</context>
          <context context-type="linenumber">61</context>
        </context-group>
        <context-group purpose="location">
          <context context-type="sourcefile">src/app/lightning/nodes-per-isp/nodes-per-isp.component.html</context>
          <context context-type="linenumber">60</context>
        </context-group>
        <context-group purpose="location">
          <context context-type="sourcefile">src/app/lightning/nodes-ranking/top-nodes-per-channels/top-nodes-per-channels.component.html</context>
          <context context-type="linenumber">13</context>
        </context-group>
        <context-group purpose="location">
          <context context-type="sourcefile">src/app/lightning/statistics-chart/lightning-statistics-chart.component.ts</context>
          <context context-type="linenumber">203</context>
        </context-group>
        <context-group purpose="location">
          <context context-type="sourcefile">src/app/lightning/statistics-chart/lightning-statistics-chart.component.ts</context>
          <context context-type="linenumber">283</context>
        </context-group>
        <note priority="1" from="description">lightning.capacity</note>
      </trans-unit>
      <trans-unit id="8fd0077b032e360ece45c4fd655f85b2400dcb83" datatype="html">
        <source>ppm</source>
        <context-group purpose="location">
          <context context-type="sourcefile">src/app/lightning/channel/channel-preview.component.html</context>
          <context context-type="linenumber">34</context>
        </context-group>
        <context-group purpose="location">
          <context context-type="sourcefile">src/app/lightning/channel/channel-preview.component.html</context>
          <context context-type="linenumber">36</context>
        </context-group>
        <context-group purpose="location">
          <context context-type="sourcefile">src/app/lightning/channels-statistics/channels-statistics.component.html</context>
          <context context-type="linenumber">32</context>
        </context-group>
        <context-group purpose="location">
          <context context-type="sourcefile">src/app/lightning/channels-statistics/channels-statistics.component.html</context>
          <context context-type="linenumber">78</context>
        </context-group>
        <note priority="1" from="description">lightning.ppm</note>
      </trans-unit>
      <trans-unit id="meta.description.lightning.channel" datatype="html">
        <source>Overview for Lightning channel <x id="PH" equiv-text="params.get(&apos;short_id&apos;)"/>. See channel capacity, the Lightning nodes involved, related on-chain transactions, and more.</source>
        <context-group purpose="location">
          <context context-type="sourcefile">src/app/lightning/channel/channel-preview.component.ts</context>
          <context context-type="linenumber">37</context>
        </context-group>
        <context-group purpose="location">
          <context context-type="sourcefile">src/app/lightning/channel/channel.component.ts</context>
          <context context-type="linenumber">38</context>
        </context-group>
      </trans-unit>
      <trans-unit id="13142ad9637003749d667393aaae7a286d1eba5b" datatype="html">
        <source>Lightning channel</source>
        <context-group purpose="location">
          <context context-type="sourcefile">src/app/lightning/channel/channel.component.html</context>
          <context context-type="linenumber">4</context>
        </context-group>
        <context-group purpose="location">
          <context context-type="sourcefile">src/app/lightning/channel/channel.component.html</context>
          <context context-type="linenumber">116</context>
        </context-group>
        <note priority="1" from="description">lightning.channel</note>
      </trans-unit>
      <trans-unit id="8dad9f60ff582b632a864f22c7466327793c3f09" datatype="html">
        <source>Last update</source>
        <context-group purpose="location">
          <context context-type="sourcefile">src/app/lightning/channel/channel.component.html</context>
          <context context-type="linenumber">40</context>
        </context-group>
        <context-group purpose="location">
          <context context-type="sourcefile">src/app/lightning/node/node.component.html</context>
          <context context-type="linenumber">82</context>
        </context-group>
        <context-group purpose="location">
          <context context-type="sourcefile">src/app/lightning/nodes-per-country/nodes-per-country.component.html</context>
          <context context-type="linenumber">62</context>
        </context-group>
        <context-group purpose="location">
          <context context-type="sourcefile">src/app/lightning/nodes-per-isp/nodes-per-isp.component.html</context>
          <context context-type="linenumber">59</context>
        </context-group>
        <context-group purpose="location">
          <context context-type="sourcefile">src/app/lightning/nodes-ranking/oldest-nodes/oldest-nodes.component.html</context>
          <context context-type="linenumber">14</context>
        </context-group>
        <context-group purpose="location">
          <context context-type="sourcefile">src/app/lightning/nodes-ranking/top-nodes-per-capacity/top-nodes-per-capacity.component.html</context>
          <context context-type="linenumber">16</context>
        </context-group>
        <context-group purpose="location">
          <context context-type="sourcefile">src/app/lightning/nodes-ranking/top-nodes-per-channels/top-nodes-per-channels.component.html</context>
          <context context-type="linenumber">16</context>
        </context-group>
        <note priority="1" from="description">lightning.last-update</note>
      </trans-unit>
      <trans-unit id="0c134c6787c6b763446c096ea5233ace6fd9116d" datatype="html">
        <source>Closing date</source>
        <context-group purpose="location">
          <context context-type="sourcefile">src/app/lightning/channel/channel.component.html</context>
          <context context-type="linenumber">44</context>
        </context-group>
        <context-group purpose="location">
          <context context-type="sourcefile">src/app/lightning/channels-list/channels-list.component.html</context>
          <context context-type="linenumber">42</context>
        </context-group>
        <note priority="1" from="description">lightning.closing_date</note>
      </trans-unit>
      <trans-unit id="1f0b0f2c90de4f3f0eb2c138eed38f4e9ac7a13e" datatype="html">
        <source>Closed by</source>
        <context-group purpose="location">
          <context context-type="sourcefile">src/app/lightning/channel/channel.component.html</context>
          <context context-type="linenumber">59</context>
        </context-group>
        <note priority="1" from="description">lightning.closed_by</note>
      </trans-unit>
      <trans-unit id="cdd2ea2e12437df848ec474ac15af48859bd09a0" datatype="html">
        <source>Opening transaction</source>
        <context-group purpose="location">
          <context context-type="sourcefile">src/app/lightning/channel/channel.component.html</context>
          <context context-type="linenumber">91</context>
        </context-group>
        <context-group purpose="location">
          <context context-type="sourcefile">src/app/lightning/justice-list/justice-list.component.html</context>
          <context context-type="linenumber">62</context>
        </context-group>
        <note priority="1" from="description">lightning.opening-transaction</note>
      </trans-unit>
      <trans-unit id="50411064ac48e15659d1985b414ae91af0c8cd36" datatype="html">
        <source>Closing transaction</source>
        <context-group purpose="location">
          <context context-type="sourcefile">src/app/lightning/channel/channel.component.html</context>
          <context context-type="linenumber">100</context>
        </context-group>
        <context-group purpose="location">
          <context context-type="sourcefile">src/app/lightning/justice-list/justice-list.component.html</context>
          <context context-type="linenumber">69</context>
        </context-group>
        <note priority="1" from="description">lightning.closing-transaction</note>
      </trans-unit>
      <trans-unit id="6008566722612122663" datatype="html">
        <source>Channel: <x id="PH" equiv-text="value.short_id"/></source>
        <context-group purpose="location">
          <context context-type="sourcefile">src/app/lightning/channel/channel.component.ts</context>
          <context context-type="linenumber">37</context>
        </context-group>
      </trans-unit>
      <trans-unit id="2408280550320842855" datatype="html">
        <source>Mutually closed</source>
        <context-group purpose="location">
          <context context-type="sourcefile">src/app/lightning/channel/closing-type/closing-type.component.ts</context>
          <context context-type="linenumber">20</context>
        </context-group>
      </trans-unit>
      <trans-unit id="4610828009441770083" datatype="html">
        <source>Force closed</source>
        <context-group purpose="location">
          <context context-type="sourcefile">src/app/lightning/channel/closing-type/closing-type.component.ts</context>
          <context context-type="linenumber">24</context>
        </context-group>
      </trans-unit>
      <trans-unit id="96508700250272816" datatype="html">
        <source>Force closed with penalty</source>
        <context-group purpose="location">
          <context context-type="sourcefile">src/app/lightning/channel/closing-type/closing-type.component.ts</context>
          <context context-type="linenumber">28</context>
        </context-group>
      </trans-unit>
      <trans-unit id="c9039b1b13b3ef165b66b3c5d79f810ab1ebb050" datatype="html">
        <source>Open</source>
        <context-group purpose="location">
          <context context-type="sourcefile">src/app/lightning/channels-list/channels-list.component.html</context>
          <context context-type="linenumber">5</context>
        </context-group>
        <note priority="1" from="description">open</note>
      </trans-unit>
      <trans-unit id="a43e63c25599408ef14b33c80dd523021b21f846" datatype="html">
        <source>No channels to display</source>
        <context-group purpose="location">
          <context context-type="sourcefile">src/app/lightning/channels-list/channels-list.component.html</context>
          <context context-type="linenumber">29</context>
        </context-group>
        <note priority="1" from="description">lightning.empty-channels-list</note>
      </trans-unit>
      <trans-unit id="fbaaeb297e70b9a800acf841b9d26c19d60651ef" datatype="html">
        <source>Alias</source>
        <context-group purpose="location">
          <context context-type="sourcefile">src/app/lightning/channels-list/channels-list.component.html</context>
          <context context-type="linenumber">38</context>
        </context-group>
        <context-group purpose="location">
          <context context-type="sourcefile">src/app/lightning/group/group.component.html</context>
          <context context-type="linenumber">72</context>
        </context-group>
        <context-group purpose="location">
          <context context-type="sourcefile">src/app/lightning/nodes-list/nodes-list.component.html</context>
          <context context-type="linenumber">5</context>
        </context-group>
        <context-group purpose="location">
          <context context-type="sourcefile">src/app/lightning/nodes-per-country/nodes-per-country.component.html</context>
          <context context-type="linenumber">60</context>
        </context-group>
        <context-group purpose="location">
          <context context-type="sourcefile">src/app/lightning/nodes-per-isp/nodes-per-isp.component.html</context>
          <context context-type="linenumber">57</context>
        </context-group>
        <context-group purpose="location">
          <context context-type="sourcefile">src/app/lightning/nodes-ranking/oldest-nodes/oldest-nodes.component.html</context>
          <context context-type="linenumber">10</context>
        </context-group>
        <context-group purpose="location">
          <context context-type="sourcefile">src/app/lightning/nodes-ranking/top-nodes-per-capacity/top-nodes-per-capacity.component.html</context>
          <context context-type="linenumber">11</context>
        </context-group>
        <context-group purpose="location">
          <context context-type="sourcefile">src/app/lightning/nodes-ranking/top-nodes-per-channels/top-nodes-per-channels.component.html</context>
          <context context-type="linenumber">11</context>
        </context-group>
        <note priority="1" from="description">lightning.alias</note>
      </trans-unit>
      <trans-unit id="0cd107458dce99721e72971d426a5a3106074331" datatype="html">
        <source>Channel ID</source>
        <context-group purpose="location">
          <context context-type="sourcefile">src/app/lightning/channels-list/channels-list.component.html</context>
          <context context-type="linenumber">44</context>
        </context-group>
        <context-group purpose="location">
          <context context-type="sourcefile">src/app/lightning/justice-list/justice-list.component.html</context>
          <context context-type="linenumber">15</context>
        </context-group>
        <note priority="1" from="description">channels.id</note>
      </trans-unit>
      <trans-unit id="cfcc7201138b0ef9901e9604c35f550e91629295" datatype="html">
        <source>avg</source>
        <context-group purpose="location">
          <context context-type="sourcefile">src/app/lightning/channels-statistics/channels-statistics.component.html</context>
          <context context-type="linenumber">3</context>
        </context-group>
        <note priority="1" from="description">statistics.average-small</note>
      </trans-unit>
      <trans-unit id="ba9117dcc11814c44437cf9d7561874ba8b98a2a" datatype="html">
        <source>med</source>
        <context-group purpose="location">
          <context context-type="sourcefile">src/app/lightning/channels-statistics/channels-statistics.component.html</context>
          <context context-type="linenumber">6</context>
        </context-group>
        <note priority="1" from="description">statistics.median-small</note>
      </trans-unit>
      <trans-unit id="ab456546aa39de3328fcfdf077f410b5ff1aa773" datatype="html">
        <source>Avg Capacity</source>
        <context-group purpose="location">
          <context context-type="sourcefile">src/app/lightning/channels-statistics/channels-statistics.component.html</context>
          <context context-type="linenumber">13</context>
        </context-group>
        <context-group purpose="location">
          <context context-type="sourcefile">src/app/lightning/channels-statistics/channels-statistics.component.html</context>
          <context context-type="linenumber">107</context>
        </context-group>
        <note priority="1" from="description">ln.average-capacity</note>
      </trans-unit>
      <trans-unit id="f68705670e611f13da1a43e90f9c97d8761dd9ef" datatype="html">
        <source>Avg Fee Rate</source>
        <context-group purpose="location">
          <context context-type="sourcefile">src/app/lightning/channels-statistics/channels-statistics.component.html</context>
          <context context-type="linenumber">26</context>
        </context-group>
        <context-group purpose="location">
          <context context-type="sourcefile">src/app/lightning/channels-statistics/channels-statistics.component.html</context>
          <context context-type="linenumber">114</context>
        </context-group>
        <note priority="1" from="description">ln.average-feerate</note>
      </trans-unit>
      <trans-unit id="db1f0c0605ab0c4a904523635982253ff72eed40" datatype="html">
        <source>The average fee rate charged by routing nodes, ignoring fee rates &gt; 0.5% or 5000ppm</source>
        <context-group purpose="location">
          <context context-type="sourcefile">src/app/lightning/channels-statistics/channels-statistics.component.html</context>
          <context context-type="linenumber">28</context>
        </context-group>
        <note priority="1" from="description">ln.average-feerate-desc</note>
      </trans-unit>
      <trans-unit id="140fb39368f210ec945417f3eb23bf9564396e5c" datatype="html">
        <source>Avg Base Fee</source>
        <context-group purpose="location">
          <context context-type="sourcefile">src/app/lightning/channels-statistics/channels-statistics.component.html</context>
          <context context-type="linenumber">41</context>
        </context-group>
        <context-group purpose="location">
          <context context-type="sourcefile">src/app/lightning/channels-statistics/channels-statistics.component.html</context>
          <context context-type="linenumber">121</context>
        </context-group>
        <note priority="1" from="description">ln.average-basefee</note>
      </trans-unit>
      <trans-unit id="0a46218f4a7b17b6445460898d75ab78e7e7979b" datatype="html">
        <source>The average base fee charged by routing nodes, ignoring base fees &gt; 5000ppm</source>
        <context-group purpose="location">
          <context context-type="sourcefile">src/app/lightning/channels-statistics/channels-statistics.component.html</context>
          <context context-type="linenumber">43</context>
        </context-group>
        <note priority="1" from="description">ln.average-basefee-desc</note>
      </trans-unit>
      <trans-unit id="2e72b276a3c5cc2ec27b4c8189639ba2fe62b6cb" datatype="html">
        <source>Med Capacity</source>
        <context-group purpose="location">
          <context context-type="sourcefile">src/app/lightning/channels-statistics/channels-statistics.component.html</context>
          <context context-type="linenumber">59</context>
        </context-group>
        <note priority="1" from="description">ln.median-capacity</note>
      </trans-unit>
      <trans-unit id="2c1c39e28735f607d62dbf3272eb792451c265a5" datatype="html">
        <source>Med Fee Rate</source>
        <context-group purpose="location">
          <context context-type="sourcefile">src/app/lightning/channels-statistics/channels-statistics.component.html</context>
          <context context-type="linenumber">72</context>
        </context-group>
        <note priority="1" from="description">ln.average-feerate</note>
      </trans-unit>
      <trans-unit id="cb4dae32e1b4d6a2ba6287d9f7bd859ca7259468" datatype="html">
        <source>The median fee rate charged by routing nodes, ignoring fee rates &gt; 0.5% or 5000ppm</source>
        <context-group purpose="location">
          <context context-type="sourcefile">src/app/lightning/channels-statistics/channels-statistics.component.html</context>
          <context context-type="linenumber">74</context>
        </context-group>
        <note priority="1" from="description">ln.median-feerate-desc</note>
      </trans-unit>
      <trans-unit id="a541dbcef4908bf2e767e77d7a09cc62450e8e56" datatype="html">
        <source>Med Base Fee</source>
        <context-group purpose="location">
          <context context-type="sourcefile">src/app/lightning/channels-statistics/channels-statistics.component.html</context>
          <context context-type="linenumber">87</context>
        </context-group>
        <note priority="1" from="description">ln.median-basefee</note>
      </trans-unit>
      <trans-unit id="b8539025268617abfcab1c3f2a2c60cd8d7485fb" datatype="html">
        <source>The median base fee charged by routing nodes, ignoring base fees &gt; 5000ppm</source>
        <context-group purpose="location">
          <context context-type="sourcefile">src/app/lightning/channels-statistics/channels-statistics.component.html</context>
          <context context-type="linenumber">89</context>
        </context-group>
        <note priority="1" from="description">ln.median-basefee-desc</note>
      </trans-unit>
      <trans-unit id="de1c07e9943fc284461bb8fb4860faecf52a1568" datatype="html">
        <source>Lightning node group</source>
        <context-group purpose="location">
          <context context-type="sourcefile">src/app/lightning/group/group-preview.component.html</context>
          <context context-type="linenumber">3</context>
        </context-group>
        <context-group purpose="location">
          <context context-type="sourcefile">src/app/lightning/group/group.component.html</context>
          <context context-type="linenumber">2</context>
        </context-group>
        <note priority="1" from="description">lightning.node-group</note>
      </trans-unit>
      <trans-unit id="6e2329529b1953198c7dfa0edb260554310bc636" datatype="html">
        <source>Nodes</source>
        <context-group purpose="location">
          <context context-type="sourcefile">src/app/lightning/group/group-preview.component.html</context>
          <context context-type="linenumber">25</context>
        </context-group>
        <context-group purpose="location">
          <context context-type="sourcefile">src/app/lightning/group/group.component.html</context>
          <context context-type="linenumber">23</context>
        </context-group>
        <context-group purpose="location">
          <context context-type="sourcefile">src/app/lightning/justice-list/justice-list.component.html</context>
          <context context-type="linenumber">14</context>
        </context-group>
        <context-group purpose="location">
          <context context-type="sourcefile">src/app/lightning/node-statistics/node-statistics.component.html</context>
          <context context-type="linenumber">16</context>
        </context-group>
        <context-group purpose="location">
          <context context-type="sourcefile">src/app/lightning/node-statistics/node-statistics.component.html</context>
          <context context-type="linenumber">53</context>
        </context-group>
        <context-group purpose="location">
          <context context-type="sourcefile">src/app/lightning/nodes-per-country-chart/nodes-per-country-chart.component.html</context>
          <context context-type="linenumber">30</context>
        </context-group>
        <context-group purpose="location">
          <context context-type="sourcefile">src/app/lightning/nodes-per-country/nodes-per-country.component.html</context>
          <context context-type="linenumber">13</context>
        </context-group>
        <context-group purpose="location">
          <context context-type="sourcefile">src/app/lightning/nodes-per-isp-chart/nodes-per-isp-chart.component.html</context>
          <context context-type="linenumber">60</context>
        </context-group>
        <context-group purpose="location">
          <context context-type="sourcefile">src/app/lightning/nodes-per-isp/nodes-per-isp-preview.component.html</context>
          <context context-type="linenumber">22</context>
        </context-group>
        <note priority="1" from="description">lightning.node-count</note>
      </trans-unit>
      <trans-unit id="14a12efce56ffe89f839e50320bcf47e4e9ca4e4" datatype="html">
        <source>Liquidity</source>
        <context-group purpose="location">
          <context context-type="sourcefile">src/app/lightning/group/group-preview.component.html</context>
          <context context-type="linenumber">29</context>
        </context-group>
        <context-group purpose="location">
          <context context-type="sourcefile">src/app/lightning/group/group.component.html</context>
          <context context-type="linenumber">27</context>
        </context-group>
        <context-group purpose="location">
          <context context-type="sourcefile">src/app/lightning/nodes-per-country/nodes-per-country.component.html</context>
          <context context-type="linenumber">17</context>
        </context-group>
        <context-group purpose="location">
          <context context-type="sourcefile">src/app/lightning/nodes-per-isp/nodes-per-isp-preview.component.html</context>
          <context context-type="linenumber">26</context>
        </context-group>
        <context-group purpose="location">
          <context context-type="sourcefile">src/app/lightning/nodes-per-isp/nodes-per-isp.component.html</context>
          <context context-type="linenumber">18</context>
        </context-group>
        <context-group purpose="location">
          <context context-type="sourcefile">src/app/lightning/nodes-ranking/oldest-nodes/oldest-nodes.component.html</context>
          <context context-type="linenumber">12</context>
        </context-group>
        <context-group purpose="location">
          <context context-type="sourcefile">src/app/lightning/nodes-ranking/top-nodes-per-capacity/top-nodes-per-capacity.component.html</context>
          <context context-type="linenumber">12</context>
        </context-group>
        <note priority="1" from="description">lightning.liquidity</note>
      </trans-unit>
      <trans-unit id="807cf11e6ac1cde912496f764c176bdfdd6b7e19" datatype="html">
        <source>Channels</source>
        <context-group purpose="location">
          <context context-type="sourcefile">src/app/lightning/group/group-preview.component.html</context>
          <context context-type="linenumber">40</context>
        </context-group>
        <context-group purpose="location">
          <context context-type="sourcefile">src/app/lightning/group/group.component.html</context>
          <context context-type="linenumber">40</context>
        </context-group>
        <context-group purpose="location">
          <context context-type="sourcefile">src/app/lightning/node-statistics-chart/node-statistics-chart.component.ts</context>
          <context context-type="linenumber">149</context>
        </context-group>
        <context-group purpose="location">
          <context context-type="sourcefile">src/app/lightning/node-statistics-chart/node-statistics-chart.component.ts</context>
          <context context-type="linenumber">204</context>
        </context-group>
        <context-group purpose="location">
          <context context-type="sourcefile">src/app/lightning/node-statistics/node-statistics.component.html</context>
          <context context-type="linenumber">28</context>
        </context-group>
        <context-group purpose="location">
          <context context-type="sourcefile">src/app/lightning/node-statistics/node-statistics.component.html</context>
          <context context-type="linenumber">60</context>
        </context-group>
        <context-group purpose="location">
          <context context-type="sourcefile">src/app/lightning/nodes-list/nodes-list.component.html</context>
          <context context-type="linenumber">7</context>
        </context-group>
        <context-group purpose="location">
          <context context-type="sourcefile">src/app/lightning/nodes-per-country/nodes-per-country.component.html</context>
          <context context-type="linenumber">30</context>
        </context-group>
        <context-group purpose="location">
          <context context-type="sourcefile">src/app/lightning/nodes-per-country/nodes-per-country.component.html</context>
          <context context-type="linenumber">64</context>
        </context-group>
        <context-group purpose="location">
          <context context-type="sourcefile">src/app/lightning/nodes-per-isp/nodes-per-isp-preview.component.html</context>
          <context context-type="linenumber">35</context>
        </context-group>
        <context-group purpose="location">
          <context context-type="sourcefile">src/app/lightning/nodes-per-isp/nodes-per-isp.component.html</context>
          <context context-type="linenumber">31</context>
        </context-group>
        <context-group purpose="location">
          <context context-type="sourcefile">src/app/lightning/nodes-per-isp/nodes-per-isp.component.html</context>
          <context context-type="linenumber">61</context>
        </context-group>
        <context-group purpose="location">
          <context context-type="sourcefile">src/app/lightning/nodes-ranking/oldest-nodes/oldest-nodes.component.html</context>
          <context context-type="linenumber">13</context>
        </context-group>
        <context-group purpose="location">
          <context context-type="sourcefile">src/app/lightning/nodes-ranking/top-nodes-per-capacity/top-nodes-per-capacity.component.html</context>
          <context context-type="linenumber">14</context>
        </context-group>
        <context-group purpose="location">
          <context context-type="sourcefile">src/app/lightning/nodes-ranking/top-nodes-per-channels/top-nodes-per-channels.component.html</context>
          <context context-type="linenumber">12</context>
        </context-group>
        <context-group purpose="location">
          <context context-type="sourcefile">src/app/lightning/statistics-chart/lightning-statistics-chart.component.ts</context>
          <context context-type="linenumber">195</context>
        </context-group>
        <context-group purpose="location">
          <context context-type="sourcefile">src/app/lightning/statistics-chart/lightning-statistics-chart.component.ts</context>
          <context context-type="linenumber">260</context>
        </context-group>
        <note priority="1" from="description">lightning.channels</note>
      </trans-unit>
      <trans-unit id="e4706894b195010f6814e54bf6570c729d69aaca" datatype="html">
        <source>Average size</source>
        <context-group purpose="location">
          <context context-type="sourcefile">src/app/lightning/group/group-preview.component.html</context>
          <context context-type="linenumber">44</context>
        </context-group>
        <context-group purpose="location">
          <context context-type="sourcefile">src/app/lightning/node/node-preview.component.html</context>
          <context context-type="linenumber">32</context>
        </context-group>
        <note priority="1" from="description">lightning.active-channels-avg</note>
      </trans-unit>
      <trans-unit id="ec42ed2d917189340598d7993c29b30c7fd32af4" datatype="html">
        <source>Connect</source>
        <context-group purpose="location">
          <context context-type="sourcefile">src/app/lightning/group/group.component.html</context>
          <context context-type="linenumber">73</context>
        </context-group>
        <note priority="1" from="description">Connect</note>
        <note priority="1" from="meaning">lightning.connect-to-node</note>
      </trans-unit>
      <trans-unit id="ed31c09fd77c36238c13d83635f3fe5294c733d2" datatype="html">
        <source>Location</source>
        <context-group purpose="location">
          <context context-type="sourcefile">src/app/lightning/group/group.component.html</context>
          <context context-type="linenumber">74</context>
        </context-group>
        <context-group purpose="location">
          <context context-type="sourcefile">src/app/lightning/node/node-preview.component.html</context>
          <context context-type="linenumber">38</context>
        </context-group>
        <context-group purpose="location">
          <context context-type="sourcefile">src/app/lightning/node/node-preview.component.html</context>
          <context context-type="linenumber">50</context>
        </context-group>
        <context-group purpose="location">
          <context context-type="sourcefile">src/app/lightning/node/node.component.html</context>
          <context context-type="linenumber">53</context>
        </context-group>
        <context-group purpose="location">
          <context context-type="sourcefile">src/app/lightning/nodes-per-country/nodes-per-country.component.html</context>
          <context context-type="linenumber">65</context>
        </context-group>
        <context-group purpose="location">
          <context context-type="sourcefile">src/app/lightning/nodes-per-isp/nodes-per-isp.component.html</context>
          <context context-type="linenumber">62</context>
        </context-group>
        <context-group purpose="location">
          <context context-type="sourcefile">src/app/lightning/nodes-ranking/oldest-nodes/oldest-nodes.component.html</context>
          <context context-type="linenumber">15</context>
        </context-group>
        <context-group purpose="location">
          <context context-type="sourcefile">src/app/lightning/nodes-ranking/top-nodes-per-capacity/top-nodes-per-capacity.component.html</context>
          <context context-type="linenumber">17</context>
        </context-group>
        <context-group purpose="location">
          <context context-type="sourcefile">src/app/lightning/nodes-ranking/top-nodes-per-channels/top-nodes-per-channels.component.html</context>
          <context context-type="linenumber">17</context>
        </context-group>
        <note priority="1" from="description">lightning.location</note>
      </trans-unit>
      <trans-unit id="34e302a08660d9860dda71e3f350351d34bda498" datatype="html">
        <source>Penalties</source>
        <context-group purpose="location">
          <context context-type="sourcefile">src/app/lightning/justice-list/justice-list.component.html</context>
          <context context-type="linenumber">4</context>
        </context-group>
        <note priority="1" from="description">lightning.liquidity-ranking</note>
      </trans-unit>
      <trans-unit id="29c05e9a540827cdfa8e3b2e5e2f27aeb478916c" datatype="html">
        <source>Network Statistics</source>
        <context-group purpose="location">
          <context context-type="sourcefile">src/app/lightning/lightning-dashboard/lightning-dashboard.component.html</context>
          <context context-type="linenumber">10</context>
        </context-group>
        <note priority="1" from="description">lightning.network-statistics-title</note>
      </trans-unit>
      <trans-unit id="066e05b9a5db60850d907783fde6913e2e47cd5b" datatype="html">
        <source>Channels Statistics</source>
        <context-group purpose="location">
          <context context-type="sourcefile">src/app/lightning/lightning-dashboard/lightning-dashboard.component.html</context>
          <context context-type="linenumber">24</context>
        </context-group>
        <note priority="1" from="description">lightning.channel-statistics-title</note>
      </trans-unit>
      <trans-unit id="0f33aeb084ac4d83cb0fe6f72648a8585b1b5e88" datatype="html">
        <source>Lightning Network History</source>
        <context-group purpose="location">
          <context context-type="sourcefile">src/app/lightning/lightning-dashboard/lightning-dashboard.component.html</context>
          <context context-type="linenumber">49</context>
        </context-group>
        <note priority="1" from="description">lightning.network-history</note>
      </trans-unit>
      <trans-unit id="2d9883d230a47fbbb2ec969e32a186597ea27405" datatype="html">
        <source>Liquidity Ranking</source>
        <context-group purpose="location">
          <context context-type="sourcefile">src/app/lightning/lightning-dashboard/lightning-dashboard.component.html</context>
          <context context-type="linenumber">62</context>
        </context-group>
        <context-group purpose="location">
          <context context-type="sourcefile">src/app/lightning/nodes-ranking/top-nodes-per-capacity/top-nodes-per-capacity.component.html</context>
          <context context-type="linenumber">4</context>
        </context-group>
        <context-group purpose="location">
          <context context-type="sourcefile">src/app/lightning/nodes-ranking/top-nodes-per-capacity/top-nodes-per-capacity.component.ts</context>
          <context context-type="linenumber">33</context>
        </context-group>
        <context-group purpose="location">
          <context context-type="sourcefile">src/app/lightning/nodes-rankings-dashboard/nodes-rankings-dashboard.component.html</context>
          <context context-type="linenumber">8</context>
        </context-group>
        <note priority="1" from="description">lightning.liquidity-ranking</note>
      </trans-unit>
      <trans-unit id="c50bf442cf99f6fc5f8b687c460f33234b879869" datatype="html">
        <source>Connectivity Ranking</source>
        <context-group purpose="location">
          <context context-type="sourcefile">src/app/lightning/lightning-dashboard/lightning-dashboard.component.html</context>
          <context context-type="linenumber">76</context>
        </context-group>
        <context-group purpose="location">
          <context context-type="sourcefile">src/app/lightning/nodes-ranking/top-nodes-per-channels/top-nodes-per-channels.component.html</context>
          <context context-type="linenumber">4</context>
        </context-group>
        <context-group purpose="location">
          <context context-type="sourcefile">src/app/lightning/nodes-ranking/top-nodes-per-channels/top-nodes-per-channels.component.ts</context>
          <context context-type="linenumber">37</context>
        </context-group>
        <context-group purpose="location">
          <context context-type="sourcefile">src/app/lightning/nodes-rankings-dashboard/nodes-rankings-dashboard.component.html</context>
          <context context-type="linenumber">22</context>
        </context-group>
        <note priority="1" from="description">lightning.connectivity-ranking</note>
      </trans-unit>
      <trans-unit id="meta.description.lightning.dashboard" datatype="html">
        <source>Get stats on the Lightning network (aggregate capacity, connectivity, etc), Lightning nodes (channels, liquidity, etc) and Lightning channels (status, fees, etc).</source>
        <context-group purpose="location">
          <context context-type="sourcefile">src/app/lightning/lightning-dashboard/lightning-dashboard.component.ts</context>
          <context context-type="linenumber">28</context>
        </context-group>
      </trans-unit>
      <trans-unit id="7b8687bbc13bbf62288689606dcab9784a3eb53b" datatype="html">
        <source>Fee distribution</source>
        <context-group purpose="location">
          <context context-type="sourcefile">src/app/lightning/node-fee-chart/node-fee-chart.component.html</context>
          <context context-type="linenumber">2</context>
        </context-group>
        <note priority="1" from="description">lightning.node-fee-distribution</note>
      </trans-unit>
      <trans-unit id="7254919336112973896" datatype="html">
        <source>Outgoing Fees</source>
        <context-group purpose="location">
          <context context-type="sourcefile">src/app/lightning/node-fee-chart/node-fee-chart.component.ts</context>
          <context context-type="linenumber">177</context>
        </context-group>
        <context-group purpose="location">
          <context context-type="sourcefile">src/app/lightning/node-fee-chart/node-fee-chart.component.ts</context>
          <context context-type="linenumber">215</context>
        </context-group>
      </trans-unit>
      <trans-unit id="484887099976974152" datatype="html">
        <source>Incoming Fees</source>
        <context-group purpose="location">
          <context context-type="sourcefile">src/app/lightning/node-fee-chart/node-fee-chart.component.ts</context>
          <context context-type="linenumber">185</context>
        </context-group>
        <context-group purpose="location">
          <context context-type="sourcefile">src/app/lightning/node-fee-chart/node-fee-chart.component.ts</context>
          <context context-type="linenumber">229</context>
        </context-group>
      </trans-unit>
      <trans-unit id="027f48063a5512e5c26b6ca88f7d7734e2d333a7" datatype="html">
        <source>Percentage change past week</source>
        <context-group purpose="location">
          <context context-type="sourcefile">src/app/lightning/node-statistics/node-statistics.component.html</context>
          <context context-type="linenumber">5</context>
        </context-group>
        <context-group purpose="location">
          <context context-type="sourcefile">src/app/lightning/node-statistics/node-statistics.component.html</context>
          <context context-type="linenumber">17</context>
        </context-group>
        <context-group purpose="location">
          <context context-type="sourcefile">src/app/lightning/node-statistics/node-statistics.component.html</context>
          <context context-type="linenumber">29</context>
        </context-group>
        <note priority="1" from="description">mining.percentage-change-last-week</note>
      </trans-unit>
      <trans-unit id="be6ebbb11d55adb8e821d503f8e10ccf43ed8b00" datatype="html">
        <source>Lightning node</source>
        <context-group purpose="location">
          <context context-type="sourcefile">src/app/lightning/node/node-preview.component.html</context>
          <context context-type="linenumber">3</context>
        </context-group>
        <context-group purpose="location">
          <context context-type="sourcefile">src/app/lightning/node/node.component.html</context>
          <context context-type="linenumber">4</context>
        </context-group>
        <context-group purpose="location">
          <context context-type="sourcefile">src/app/lightning/node/node.component.html</context>
          <context context-type="linenumber">308</context>
        </context-group>
        <note priority="1" from="description">lightning.node</note>
      </trans-unit>
      <trans-unit id="af15c87bfed273bc095ba572cf27e3aaffc33b22" datatype="html">
        <source>Active capacity</source>
        <context-group purpose="location">
          <context context-type="sourcefile">src/app/lightning/node/node-preview.component.html</context>
          <context context-type="linenumber">20</context>
        </context-group>
        <context-group purpose="location">
          <context context-type="sourcefile">src/app/lightning/node/node.component.html</context>
          <context context-type="linenumber">33</context>
        </context-group>
        <note priority="1" from="description">lightning.active-capacity</note>
      </trans-unit>
      <trans-unit id="52ffa66bd0399a49d5aa8d6f8fa077a6e8db09c0" datatype="html">
        <source>Active channels</source>
        <context-group purpose="location">
          <context context-type="sourcefile">src/app/lightning/node/node-preview.component.html</context>
          <context context-type="linenumber">26</context>
        </context-group>
        <context-group purpose="location">
          <context context-type="sourcefile">src/app/lightning/node/node.component.html</context>
          <context context-type="linenumber">40</context>
        </context-group>
        <note priority="1" from="description">lightning.active-channels</note>
      </trans-unit>
      <trans-unit id="a43f25a9ac40e8e2441ff0be7a36b8e5d15534df" datatype="html">
        <source>Country</source>
        <context-group purpose="location">
          <context context-type="sourcefile">src/app/lightning/node/node-preview.component.html</context>
          <context context-type="linenumber">44</context>
        </context-group>
        <note priority="1" from="description">country</note>
      </trans-unit>
      <trans-unit id="meta.description.lightning.node" datatype="html">
        <source>Overview for the Lightning network node named <x id="PH" equiv-text="node.alias"/>. See channels, capacity, location, fee stats, and more.</source>
        <context-group purpose="location">
          <context context-type="sourcefile">src/app/lightning/node/node-preview.component.ts</context>
          <context context-type="linenumber">52</context>
        </context-group>
        <context-group purpose="location">
          <context context-type="sourcefile">src/app/lightning/node/node.component.ts</context>
          <context context-type="linenumber">63</context>
        </context-group>
      </trans-unit>
      <trans-unit id="43b48b9c15083a164b401bf3775a4b99f3917699" datatype="html">
        <source>Average channel size</source>
        <context-group purpose="location">
          <context context-type="sourcefile">src/app/lightning/node/node.component.html</context>
          <context context-type="linenumber">46</context>
        </context-group>
        <note priority="1" from="description">lightning.active-channels-avg</note>
      </trans-unit>
      <trans-unit id="008e9fb48f07f545af73b3f676dc60cc3a829765" datatype="html">
        <source>Avg channel distance</source>
        <context-group purpose="location">
          <context context-type="sourcefile">src/app/lightning/node/node.component.html</context>
          <context context-type="linenumber">62</context>
        </context-group>
        <note priority="1" from="description">lightning.avg-distance</note>
      </trans-unit>
      <trans-unit id="8fa4d523f7b91df4390120b85ed0406138273e1a" datatype="html">
        <source>Color</source>
        <context-group purpose="location">
          <context context-type="sourcefile">src/app/lightning/node/node.component.html</context>
          <context context-type="linenumber">88</context>
        </context-group>
        <note priority="1" from="description">lightning.color</note>
      </trans-unit>
      <trans-unit id="5b9904cb31f6f28314443f6385dc5facab7ea851" datatype="html">
        <source>ISP</source>
        <context-group purpose="location">
          <context context-type="sourcefile">src/app/lightning/node/node.component.html</context>
          <context context-type="linenumber">94</context>
        </context-group>
        <context-group purpose="location">
          <context context-type="sourcefile">src/app/lightning/nodes-per-isp-chart/nodes-per-isp-chart.component.html</context>
          <context context-type="linenumber">58</context>
        </context-group>
        <note priority="1" from="description">isp</note>
      </trans-unit>
      <trans-unit id="86d9619247d148019e5599707c39a36e880a2d23" datatype="html">
        <source>Exclusively on Tor</source>
        <context-group purpose="location">
          <context context-type="sourcefile">src/app/lightning/node/node.component.html</context>
          <context context-type="linenumber">102</context>
        </context-group>
        <note priority="1" from="description">tor</note>
      </trans-unit>
      <trans-unit id="a737eb6814b234b0fd00e81b645b95a396711f15" datatype="html">
        <source>Decoded</source>
        <context-group purpose="location">
          <context context-type="sourcefile">src/app/lightning/node/node.component.html</context>
          <context context-type="linenumber">136</context>
        </context-group>
        <note priority="1" from="description">Decoded</note>
        <note priority="1" from="meaning">lightning.decoded</note>
      </trans-unit>
      <trans-unit id="e128630e07a4c467f51b246a31c5734d5fb1a2c2" datatype="html">
        <source>Liquidity ad</source>
        <context-group purpose="location">
          <context context-type="sourcefile">src/app/lightning/node/node.component.html</context>
          <context context-type="linenumber">186</context>
        </context-group>
        <note priority="1" from="description">node.liquidity-ad</note>
      </trans-unit>
      <trans-unit id="bc84b5a9a70217104a53c7139e30b392be6520b7" datatype="html">
        <source>Lease fee rate</source>
        <context-group purpose="location">
          <context context-type="sourcefile">src/app/lightning/node/node.component.html</context>
          <context context-type="linenumber">192</context>
        </context-group>
        <note priority="1" from="description">Liquidity ad lease fee rate</note>
        <note priority="1" from="meaning">liquidity-ad.lease-fee-rate</note>
      </trans-unit>
      <trans-unit id="ee807dd54b4a45eeba284744c64774de1ab5e4f1" datatype="html">
        <source>Lease base fee</source>
        <context-group purpose="location">
          <context context-type="sourcefile">src/app/lightning/node/node.component.html</context>
          <context context-type="linenumber">200</context>
        </context-group>
        <note priority="1" from="description">liquidity-ad.lease-base-fee</note>
      </trans-unit>
      <trans-unit id="5e348f3d51c3bb283c16572bee1e293ea991cf49" datatype="html">
        <source>Funding weight</source>
        <context-group purpose="location">
          <context context-type="sourcefile">src/app/lightning/node/node.component.html</context>
          <context context-type="linenumber">206</context>
        </context-group>
        <note priority="1" from="description">liquidity-ad.funding-weight</note>
      </trans-unit>
      <trans-unit id="8af4768ed9112268945c697923ce017fbe23e1b7" datatype="html">
        <source>Channel fee rate</source>
        <context-group purpose="location">
          <context context-type="sourcefile">src/app/lightning/node/node.component.html</context>
          <context context-type="linenumber">216</context>
        </context-group>
        <note priority="1" from="description">Liquidity ad channel fee rate</note>
        <note priority="1" from="meaning">liquidity-ad.channel-fee-rate</note>
      </trans-unit>
      <trans-unit id="4e6d03f01a59434dee25104fe9478041db186ca8" datatype="html">
        <source>Channel base fee</source>
        <context-group purpose="location">
          <context context-type="sourcefile">src/app/lightning/node/node.component.html</context>
          <context context-type="linenumber">224</context>
        </context-group>
        <note priority="1" from="description">liquidity-ad.channel-base-fee</note>
      </trans-unit>
      <trans-unit id="e8e09fa12864e94f094a2a7c8c97cfdf0cff8aab" datatype="html">
        <source>Compact lease</source>
        <context-group purpose="location">
          <context context-type="sourcefile">src/app/lightning/node/node.component.html</context>
          <context context-type="linenumber">236</context>
        </context-group>
        <note priority="1" from="description">liquidity-ad.compact-lease</note>
      </trans-unit>
      <trans-unit id="aa687f4987e2d4e0010be692d402174962ece70e" datatype="html">
        <source>TLV extension records</source>
        <context-group purpose="location">
          <context context-type="sourcefile">src/app/lightning/node/node.component.html</context>
          <context context-type="linenumber">247</context>
        </context-group>
        <note priority="1" from="description">node.tlv.records</note>
      </trans-unit>
      <trans-unit id="b371db1a7ab2167dc8dd91b48ea929d71bb4ef4c" datatype="html">
        <source>Open channels</source>
        <context-group purpose="location">
          <context context-type="sourcefile">src/app/lightning/node/node.component.html</context>
          <context context-type="linenumber">288</context>
        </context-group>
        <note priority="1" from="description">lightning.open-channels</note>
      </trans-unit>
      <trans-unit id="a2dff531c3d7477178553f579e0ec7c3ac7a6f30" datatype="html">
        <source>Closed channels</source>
        <context-group purpose="location">
          <context context-type="sourcefile">src/app/lightning/node/node.component.html</context>
          <context context-type="linenumber">292</context>
        </context-group>
        <note priority="1" from="description">lightning.open-channels</note>
      </trans-unit>
      <trans-unit id="2519445964020754921" datatype="html">
        <source>Node: <x id="PH" equiv-text="node.alias"/></source>
        <context-group purpose="location">
          <context context-type="sourcefile">src/app/lightning/node/node.component.ts</context>
          <context context-type="linenumber">62</context>
        </context-group>
      </trans-unit>
      <trans-unit id="7cac1c3013423d82d5149a5854d709bd08411430" datatype="html">
        <source>(Tor nodes excluded)</source>
        <context-group purpose="location">
          <context context-type="sourcefile">src/app/lightning/nodes-channels-map/nodes-channels-map.component.html</context>
          <context context-type="linenumber">21</context>
        </context-group>
        <context-group purpose="location">
          <context context-type="sourcefile">src/app/lightning/nodes-map/nodes-map.component.html</context>
          <context context-type="linenumber">7</context>
        </context-group>
        <context-group purpose="location">
          <context context-type="sourcefile">src/app/lightning/nodes-per-country-chart/nodes-per-country-chart.component.html</context>
          <context context-type="linenumber">10</context>
        </context-group>
        <context-group purpose="location">
          <context context-type="sourcefile">src/app/lightning/nodes-per-isp-chart/nodes-per-isp-chart.component.html</context>
          <context context-type="linenumber">37</context>
        </context-group>
        <note priority="1" from="description">lightning.tor-nodes-excluded</note>
      </trans-unit>
      <trans-unit id="8199511328474154549" datatype="html">
        <source>Lightning Nodes Channels World Map</source>
        <context-group purpose="location">
          <context context-type="sourcefile">src/app/lightning/nodes-channels-map/nodes-channels-map.component.ts</context>
          <context context-type="linenumber">69</context>
        </context-group>
      </trans-unit>
      <trans-unit id="meta.description.lightning.node-map" datatype="html">
        <source>See the channels of non-Tor Lightning network nodes visualized on a world map. Hover/tap on points on the map for node names and details.</source>
        <context-group purpose="location">
          <context context-type="sourcefile">src/app/lightning/nodes-channels-map/nodes-channels-map.component.ts</context>
          <context context-type="linenumber">70</context>
        </context-group>
      </trans-unit>
      <trans-unit id="4390631969351833104" datatype="html">
        <source>No geolocation data available</source>
        <context-group purpose="location">
          <context context-type="sourcefile">src/app/lightning/nodes-channels-map/nodes-channels-map.component.ts</context>
          <context context-type="linenumber">228</context>
        </context-group>
      </trans-unit>
      <trans-unit id="a4d393ee035f4225083c22cc3909b26a05a87528" datatype="html">
        <source>Active channels map</source>
        <context-group purpose="location">
          <context context-type="sourcefile">src/app/lightning/nodes-channels/node-channels.component.html</context>
          <context context-type="linenumber">2</context>
        </context-group>
        <note priority="1" from="description">lightning.active-channels-map</note>
      </trans-unit>
      <trans-unit id="meta.description.lightning.node-channel-map" datatype="html">
        <source>See the locations of non-Tor Lightning network nodes visualized on a world map. Hover/tap on points on the map for node names and details.</source>
        <context-group purpose="location">
          <context context-type="sourcefile">src/app/lightning/nodes-map/nodes-map.component.ts</context>
          <context context-type="linenumber">51</context>
        </context-group>
      </trans-unit>
      <trans-unit id="meta.description.lightning.nodes-network" datatype="html">
        <source>See the number of Lightning network nodes visualized over time by network: clearnet only (IPv4, IPv6), darknet (Tor, I2p, cjdns), and both.</source>
        <context-group purpose="location">
          <context context-type="sourcefile">src/app/lightning/nodes-networks-chart/nodes-networks-chart.component.ts</context>
          <context context-type="linenumber">68</context>
        </context-group>
      </trans-unit>
      <trans-unit id="6391724349488018234" datatype="html">
        <source>Indexing in progress</source>
        <context-group purpose="location">
          <context context-type="sourcefile">src/app/lightning/nodes-networks-chart/nodes-networks-chart.component.ts</context>
          <context context-type="linenumber">122</context>
        </context-group>
        <context-group purpose="location">
          <context context-type="sourcefile">src/app/lightning/statistics-chart/lightning-statistics-chart.component.ts</context>
          <context context-type="linenumber">113</context>
        </context-group>
      </trans-unit>
      <trans-unit id="599038141003770125" datatype="html">
        <source>Clearnet and Darknet</source>
        <context-group purpose="location">
          <context context-type="sourcefile">src/app/lightning/nodes-networks-chart/nodes-networks-chart.component.ts</context>
          <context context-type="linenumber">165</context>
        </context-group>
        <context-group purpose="location">
          <context context-type="sourcefile">src/app/lightning/nodes-networks-chart/nodes-networks-chart.component.ts</context>
          <context context-type="linenumber">304</context>
        </context-group>
      </trans-unit>
      <trans-unit id="1282458597026430784" datatype="html">
        <source>Clearnet Only (IPv4, IPv6)</source>
        <context-group purpose="location">
          <context context-type="sourcefile">src/app/lightning/nodes-networks-chart/nodes-networks-chart.component.ts</context>
          <context context-type="linenumber">186</context>
        </context-group>
        <context-group purpose="location">
          <context context-type="sourcefile">src/app/lightning/nodes-networks-chart/nodes-networks-chart.component.ts</context>
          <context context-type="linenumber">296</context>
        </context-group>
      </trans-unit>
      <trans-unit id="2165336009914523952" datatype="html">
        <source>Darknet Only (Tor, I2P, cjdns)</source>
        <context-group purpose="location">
          <context context-type="sourcefile">src/app/lightning/nodes-networks-chart/nodes-networks-chart.component.ts</context>
          <context context-type="linenumber">207</context>
        </context-group>
        <context-group purpose="location">
          <context context-type="sourcefile">src/app/lightning/nodes-networks-chart/nodes-networks-chart.component.ts</context>
          <context context-type="linenumber">288</context>
        </context-group>
      </trans-unit>
      <trans-unit id="0bd8b27f60a1f098a53e06328426d818e3508ff9" datatype="html">
        <source>Share</source>
        <context-group purpose="location">
          <context context-type="sourcefile">src/app/lightning/nodes-per-country-chart/nodes-per-country-chart.component.html</context>
          <context context-type="linenumber">29</context>
        </context-group>
        <context-group purpose="location">
          <context context-type="sourcefile">src/app/lightning/nodes-per-isp-chart/nodes-per-isp-chart.component.html</context>
          <context context-type="linenumber">59</context>
        </context-group>
        <note priority="1" from="description">lightning.share</note>
      </trans-unit>
      <trans-unit id="meta.description.lightning.nodes-country-overview" datatype="html">
        <source>See a geographical breakdown of the Lightning network: how many Lightning nodes are hosted in countries around the world, aggregate BTC capacity for each country, and more.</source>
        <context-group purpose="location">
          <context context-type="sourcefile">src/app/lightning/nodes-per-country-chart/nodes-per-country-chart.component.ts</context>
          <context context-type="linenumber">47</context>
        </context-group>
      </trans-unit>
      <trans-unit id="5222540403093176126" datatype="html">
        <source><x id="PH" equiv-text="nodeCount"/> nodes</source>
        <context-group purpose="location">
          <context context-type="sourcefile">src/app/lightning/nodes-per-country-chart/nodes-per-country-chart.component.ts</context>
          <context context-type="linenumber">104</context>
        </context-group>
        <context-group purpose="location">
          <context context-type="sourcefile">src/app/lightning/nodes-per-country-chart/nodes-per-country-chart.component.ts</context>
          <context context-type="linenumber">137</context>
        </context-group>
        <context-group purpose="location">
          <context context-type="sourcefile">src/app/lightning/nodes-per-isp-chart/nodes-per-isp-chart.component.ts</context>
          <context context-type="linenumber">161</context>
        </context-group>
        <context-group purpose="location">
          <context context-type="sourcefile">src/app/lightning/nodes-per-isp-chart/nodes-per-isp-chart.component.ts</context>
          <context context-type="linenumber">194</context>
        </context-group>
      </trans-unit>
      <trans-unit id="7032954508645880700" datatype="html">
        <source><x id="PH" equiv-text="this.amountShortenerPipe.transform(country.capacity / 100000000, 2)"/> BTC capacity</source>
        <context-group purpose="location">
          <context context-type="sourcefile">src/app/lightning/nodes-per-country-chart/nodes-per-country-chart.component.ts</context>
          <context context-type="linenumber">105</context>
        </context-group>
      </trans-unit>
      <trans-unit id="7ede3edfacd291eb9db08e11845d9efdf197f417" datatype="html">
        <source>Lightning nodes in <x id="INTERPOLATION" equiv-text="{{ country?.name }}"/></source>
        <context-group purpose="location">
          <context context-type="sourcefile">src/app/lightning/nodes-per-country/nodes-per-country.component.html</context>
          <context context-type="linenumber">3,4</context>
        </context-group>
        <note priority="1" from="description">lightning.nodes-in-country</note>
      </trans-unit>
      <trans-unit id="4498ec29c37744fef46809ebc3db67c5fb789917" datatype="html">
        <source>ISP Count</source>
        <context-group purpose="location">
          <context context-type="sourcefile">src/app/lightning/nodes-per-country/nodes-per-country.component.html</context>
          <context context-type="linenumber">34</context>
        </context-group>
        <note priority="1" from="description">lightning.isp-count</note>
      </trans-unit>
      <trans-unit id="90a6a964ba53464578003e3b4b2873ef5d2132a1" datatype="html">
        <source>Top ISP</source>
        <context-group purpose="location">
          <context context-type="sourcefile">src/app/lightning/nodes-per-country/nodes-per-country.component.html</context>
          <context context-type="linenumber">38</context>
        </context-group>
        <note priority="1" from="description">lightning.top-isp</note>
      </trans-unit>
      <trans-unit id="7246059109648045954" datatype="html">
        <source>Lightning nodes in <x id="PH" equiv-text="response.country.en"/></source>
        <context-group purpose="location">
          <context context-type="sourcefile">src/app/lightning/nodes-per-country/nodes-per-country.component.ts</context>
          <context context-type="linenumber">35</context>
        </context-group>
      </trans-unit>
      <trans-unit id="meta.description.lightning.nodes-country" datatype="html">
        <source>Explore all the Lightning nodes hosted in <x id="PH" equiv-text="response.country.en"/> and see an overview of each node&apos;s capacity, number of open channels, and more.</source>
        <context-group purpose="location">
          <context context-type="sourcefile">src/app/lightning/nodes-per-country/nodes-per-country.component.ts</context>
          <context context-type="linenumber">36</context>
        </context-group>
      </trans-unit>
      <trans-unit id="6b4442323c695a8211357c7e4486dd620c443822" datatype="html">
        <source>Clearnet Capacity</source>
        <context-group purpose="location">
          <context context-type="sourcefile">src/app/lightning/nodes-per-isp-chart/nodes-per-isp-chart.component.html</context>
          <context context-type="linenumber">6</context>
        </context-group>
        <context-group purpose="location">
          <context context-type="sourcefile">src/app/lightning/nodes-per-isp-chart/nodes-per-isp-chart.component.html</context>
          <context context-type="linenumber">82</context>
        </context-group>
        <note priority="1" from="description">lightning.clearnet-capacity</note>
      </trans-unit>
      <trans-unit id="ccabb31683868066778a1d664aa53ee9fcf77d6b" datatype="html">
        <source>How much liquidity is running on nodes advertising at least one clearnet IP address</source>
        <context-group purpose="location">
          <context context-type="sourcefile">src/app/lightning/nodes-per-isp-chart/nodes-per-isp-chart.component.html</context>
          <context context-type="linenumber">8</context>
        </context-group>
        <note priority="1" from="description">lightning.clearnet-capacity-desc</note>
      </trans-unit>
      <trans-unit id="462d2233ddacc9869eb28e09b3b12f1d85556937" datatype="html">
        <source>Unknown Capacity</source>
        <context-group purpose="location">
          <context context-type="sourcefile">src/app/lightning/nodes-per-isp-chart/nodes-per-isp-chart.component.html</context>
          <context context-type="linenumber">13</context>
        </context-group>
        <context-group purpose="location">
          <context context-type="sourcefile">src/app/lightning/nodes-per-isp-chart/nodes-per-isp-chart.component.html</context>
          <context context-type="linenumber">88</context>
        </context-group>
        <note priority="1" from="description">lightning.unknown-capacity</note>
      </trans-unit>
      <trans-unit id="26fb07e8754b87bba4bf12c5137ffa77dac389a8" datatype="html">
        <source>How much liquidity is running on nodes which ISP was not identifiable</source>
        <context-group purpose="location">
          <context context-type="sourcefile">src/app/lightning/nodes-per-isp-chart/nodes-per-isp-chart.component.html</context>
          <context context-type="linenumber">15</context>
        </context-group>
        <note priority="1" from="description">lightning.unknown-capacity-desc</note>
      </trans-unit>
      <trans-unit id="df3728b721159d25e68f5daf44aaab7fa25f1415" datatype="html">
        <source>Tor Capacity</source>
        <context-group purpose="location">
          <context context-type="sourcefile">src/app/lightning/nodes-per-isp-chart/nodes-per-isp-chart.component.html</context>
          <context context-type="linenumber">20</context>
        </context-group>
        <context-group purpose="location">
          <context context-type="sourcefile">src/app/lightning/nodes-per-isp-chart/nodes-per-isp-chart.component.html</context>
          <context context-type="linenumber">94</context>
        </context-group>
        <note priority="1" from="description">lightning.tor-capacity</note>
      </trans-unit>
      <trans-unit id="23549ef4e1f846f06abcf07ceecb115945a0cf61" datatype="html">
        <source>How much liquidity is running on nodes advertising only Tor addresses</source>
        <context-group purpose="location">
          <context context-type="sourcefile">src/app/lightning/nodes-per-isp-chart/nodes-per-isp-chart.component.html</context>
          <context context-type="linenumber">22</context>
        </context-group>
        <note priority="1" from="description">lightning.tor-capacity-desc</note>
      </trans-unit>
      <trans-unit id="e008f2a76179fdcd7110b41ca624131f91075949" datatype="html">
        <source>Top 100 ISPs hosting LN nodes</source>
        <context-group purpose="location">
          <context context-type="sourcefile">src/app/lightning/nodes-per-isp-chart/nodes-per-isp-chart.component.html</context>
          <context context-type="linenumber">31</context>
        </context-group>
        <note priority="1" from="description">lightning.top-100-isp-ln</note>
      </trans-unit>
      <trans-unit id="af1176facd00a0580509fb2900ab0cf7f9b39ae7" datatype="html">
        <source>Indexing in progress</source>
        <context-group purpose="location">
          <context context-type="sourcefile">src/app/lightning/nodes-per-isp-chart/nodes-per-isp-chart.component.html</context>
          <context context-type="linenumber">103</context>
        </context-group>
        <context-group purpose="location">
          <context context-type="sourcefile">src/app/lightning/statistics-chart/lightning-statistics-chart.component.html</context>
          <context context-type="linenumber">52</context>
        </context-group>
        <note priority="1" from="description">lightning.indexing-in-progress</note>
      </trans-unit>
      <trans-unit id="3627306100664959238" datatype="html">
        <source><x id="PH" equiv-text="this.amountShortenerPipe.transform(isp[2] / 100000000, 2)"/> BTC</source>
        <context-group purpose="location">
          <context context-type="sourcefile">src/app/lightning/nodes-per-isp-chart/nodes-per-isp-chart.component.ts</context>
          <context context-type="linenumber">162</context>
        </context-group>
        <context-group purpose="location">
          <context context-type="sourcefile">src/app/lightning/nodes-per-isp-chart/nodes-per-isp-chart.component.ts</context>
          <context context-type="linenumber">195</context>
        </context-group>
      </trans-unit>
      <trans-unit id="c18497e4f0db0d0ad0c71ba294295f42b3d312c9" datatype="html">
        <source>Lightning ISP</source>
        <context-group purpose="location">
          <context context-type="sourcefile">src/app/lightning/nodes-per-isp/nodes-per-isp-preview.component.html</context>
          <context context-type="linenumber">3</context>
        </context-group>
        <note priority="1" from="description">lightning.node-isp</note>
      </trans-unit>
      <trans-unit id="41074627e075a9b1bd8197c474ea68a2b8276e54" datatype="html">
        <source>Top country</source>
        <context-group purpose="location">
          <context context-type="sourcefile">src/app/lightning/nodes-per-isp/nodes-per-isp-preview.component.html</context>
          <context context-type="linenumber">39</context>
        </context-group>
        <context-group purpose="location">
          <context context-type="sourcefile">src/app/lightning/nodes-per-isp/nodes-per-isp.component.html</context>
          <context context-type="linenumber">35</context>
        </context-group>
        <note priority="1" from="description">lightning.top-country</note>
      </trans-unit>
      <trans-unit id="5fad6872a652d922ad8822f4016e104b9a8cc113" datatype="html">
        <source>Top node</source>
        <context-group purpose="location">
          <context context-type="sourcefile">src/app/lightning/nodes-per-isp/nodes-per-isp-preview.component.html</context>
          <context context-type="linenumber">45</context>
        </context-group>
        <note priority="1" from="description">lightning.top-node</note>
      </trans-unit>
      <trans-unit id="5735693498020397727" datatype="html">
        <source>Lightning nodes on ISP: <x id="PH" equiv-text="response.isp"/> [AS<x id="PH_1" equiv-text="this.route.snapshot.params.isp"/>]</source>
        <context-group purpose="location">
          <context context-type="sourcefile">src/app/lightning/nodes-per-isp/nodes-per-isp-preview.component.ts</context>
          <context context-type="linenumber">44</context>
        </context-group>
        <context-group purpose="location">
          <context context-type="sourcefile">src/app/lightning/nodes-per-isp/nodes-per-isp.component.ts</context>
          <context context-type="linenumber">39</context>
        </context-group>
      </trans-unit>
      <trans-unit id="meta.description.lightning.nodes-isp" datatype="html">
        <source>Browse all Bitcoin Lightning nodes using the <x id="PH" equiv-text="response.isp"/> [AS<x id="PH_1" equiv-text="this.route.snapshot.params.isp"/>] ISP and see aggregate stats like total number of nodes, total capacity, and more for the ISP.</source>
        <context-group purpose="location">
          <context context-type="sourcefile">src/app/lightning/nodes-per-isp/nodes-per-isp-preview.component.ts</context>
          <context context-type="linenumber">45</context>
        </context-group>
        <context-group purpose="location">
          <context context-type="sourcefile">src/app/lightning/nodes-per-isp/nodes-per-isp.component.ts</context>
          <context context-type="linenumber">40</context>
        </context-group>
      </trans-unit>
      <trans-unit id="d82f436f033a7d81680b8430275f94dda530151c" datatype="html">
        <source>Lightning nodes on ISP: <x id="INTERPOLATION" equiv-text="{{ isp?.name }}"/></source>
        <context-group purpose="location">
          <context context-type="sourcefile">src/app/lightning/nodes-per-isp/nodes-per-isp.component.html</context>
          <context context-type="linenumber">2,4</context>
        </context-group>
        <note priority="1" from="description">lightning.nodes-for-isp</note>
      </trans-unit>
      <trans-unit id="ca0b795795658155d44ddca02e95f1feeeb4a88f" datatype="html">
        <source>ASN</source>
        <context-group purpose="location">
          <context context-type="sourcefile">src/app/lightning/nodes-per-isp/nodes-per-isp.component.html</context>
          <context context-type="linenumber">10</context>
        </context-group>
        <note priority="1" from="description">lightning.asn</note>
      </trans-unit>
      <trans-unit id="e422817608e8d55e08b45a1da2e118eb42815af4" datatype="html">
        <source>Active nodes</source>
        <context-group purpose="location">
          <context context-type="sourcefile">src/app/lightning/nodes-per-isp/nodes-per-isp.component.html</context>
          <context context-type="linenumber">14</context>
        </context-group>
        <note priority="1" from="description">lightning.active-node-count</note>
      </trans-unit>
      <trans-unit id="5b727d251b06e9959cf24a90250a480d425339de" datatype="html">
        <source>Top 100 oldest lightning nodes</source>
        <context-group purpose="location">
          <context context-type="sourcefile">src/app/lightning/nodes-ranking/oldest-nodes/oldest-nodes.component.html</context>
          <context context-type="linenumber">3</context>
        </context-group>
        <note priority="1" from="description">lightning.top-100-oldest-nodes</note>
      </trans-unit>
      <trans-unit id="4157312397261844620" datatype="html">
        <source>Oldest lightning nodes</source>
        <context-group purpose="location">
          <context context-type="sourcefile">src/app/lightning/nodes-ranking/oldest-nodes/oldest-nodes.component.ts</context>
          <context context-type="linenumber">27</context>
        </context-group>
      </trans-unit>
      <trans-unit id="meta.description.lightning.ranking.oldest" datatype="html">
        <source>See the oldest nodes on the Lightning network along with their capacity, number of channels, location, etc.</source>
        <context-group purpose="location">
          <context context-type="sourcefile">src/app/lightning/nodes-ranking/oldest-nodes/oldest-nodes.component.ts</context>
          <context context-type="linenumber">28</context>
        </context-group>
      </trans-unit>
      <trans-unit id="meta.description.lightning.ranking.liquidity" datatype="html">
        <source>See Lightning nodes with the most BTC liquidity deployed along with high-level stats like number of open channels, location, node age, and more.</source>
        <context-group purpose="location">
          <context context-type="sourcefile">src/app/lightning/nodes-ranking/top-nodes-per-capacity/top-nodes-per-capacity.component.ts</context>
          <context context-type="linenumber">34</context>
        </context-group>
      </trans-unit>
      <trans-unit id="meta.description.lightning.ranking.channels" datatype="html">
        <source>See Lightning nodes with the most channels open along with high-level stats like total node capacity, node age, and more.</source>
        <context-group purpose="location">
          <context context-type="sourcefile">src/app/lightning/nodes-ranking/top-nodes-per-channels/top-nodes-per-channels.component.ts</context>
          <context context-type="linenumber">38</context>
        </context-group>
      </trans-unit>
      <trans-unit id="47a30fc5a836252f8fe03e2949756b150684d934" datatype="html">
        <source>Oldest nodes</source>
        <context-group purpose="location">
          <context context-type="sourcefile">src/app/lightning/nodes-rankings-dashboard/nodes-rankings-dashboard.component.html</context>
          <context context-type="linenumber">36</context>
        </context-group>
        <note priority="1" from="description">lightning.top-channels-age</note>
      </trans-unit>
      <trans-unit id="4034215342842066505" datatype="html">
        <source>Top lightning nodes</source>
        <context-group purpose="location">
          <context context-type="sourcefile">src/app/lightning/nodes-rankings-dashboard/nodes-rankings-dashboard.component.ts</context>
          <context context-type="linenumber">22</context>
        </context-group>
      </trans-unit>
      <trans-unit id="meta.description.lightning.rankings-dashboard" datatype="html">
        <source>See the top Lightning network nodes ranked by liquidity, connectivity, and age.</source>
        <context-group purpose="location">
          <context context-type="sourcefile">src/app/lightning/nodes-rankings-dashboard/nodes-rankings-dashboard.component.ts</context>
          <context context-type="linenumber">23</context>
        </context-group>
      </trans-unit>
      <trans-unit id="meta.description.lightning.stats-chart" datatype="html">
        <source>See the capacity of the Lightning network visualized over time in terms of the number of open channels and total bitcoin capacity.</source>
        <context-group purpose="location">
          <context context-type="sourcefile">src/app/lightning/statistics-chart/lightning-statistics-chart.component.ts</context>
          <context context-type="linenumber">67</context>
        </context-group>
      </trans-unit>
      <trans-unit id="8e623d3cfecb7c560c114390db53c1f430ffd0de" datatype="html">
        <source><x id="INTERPOLATION" equiv-text="{{ i }}"/> confirmation</source>
        <context-group purpose="location">
          <context context-type="sourcefile">src/app/shared/components/confirmations/confirmations.component.html</context>
          <context context-type="linenumber">4</context>
        </context-group>
        <note priority="1" from="description">Transaction singular confirmation count</note>
        <note priority="1" from="meaning">shared.confirmation-count.singular</note>
      </trans-unit>
      <trans-unit id="bc5b0a2631f0b7bc71aaec6aa6f01af21f9a80d4" datatype="html">
        <source><x id="INTERPOLATION" equiv-text="{{ i }}"/> confirmations</source>
        <context-group purpose="location">
          <context context-type="sourcefile">src/app/shared/components/confirmations/confirmations.component.html</context>
          <context context-type="linenumber">5</context>
        </context-group>
        <note priority="1" from="description">Transaction plural confirmation count</note>
        <note priority="1" from="meaning">shared.confirmation-count.plural</note>
      </trans-unit>
      <trans-unit id="a001c3d27d5fe4a7a362a6089b5b5020ef8c1c95" datatype="html">
        <source>Replaced</source>
        <context-group purpose="location">
          <context context-type="sourcefile">src/app/shared/components/confirmations/confirmations.component.html</context>
          <context context-type="linenumber">12</context>
        </context-group>
        <note priority="1" from="description">Transaction replaced state</note>
        <note priority="1" from="meaning">transaction.replaced</note>
      </trans-unit>
      <trans-unit id="58fbcd58e305ab289b99fad67d223f3e83ddb755" datatype="html">
        <source>Removed</source>
        <context-group purpose="location">
          <context context-type="sourcefile">src/app/shared/components/confirmations/confirmations.component.html</context>
          <context context-type="linenumber">15</context>
        </context-group>
        <note priority="1" from="description">Transaction removed state</note>
        <note priority="1" from="meaning">transaction.audit.removed</note>
      </trans-unit>
      <trans-unit id="ef772ce5cf98a47b29175e3d46b8a9816c7990a2" datatype="html">
        <source>Unconfirmed</source>
        <context-group purpose="location">
          <context context-type="sourcefile">src/app/shared/components/confirmations/confirmations.component.html</context>
          <context context-type="linenumber">18</context>
        </context-group>
        <note priority="1" from="description">Transaction unconfirmed state</note>
        <note priority="1" from="meaning">transaction.unconfirmed</note>
      </trans-unit>
      <trans-unit id="57a6f49237ac457ecc67fabdf1361a112ccdbf93" datatype="html">
        <source>sat/WU</source>
        <context-group purpose="location">
          <context context-type="sourcefile">src/app/shared/components/fee-rate/fee-rate.component.html</context>
          <context context-type="linenumber">3</context>
        </context-group>
        <note priority="1" from="description">sat/WU</note>
        <note priority="1" from="meaning">shared.sat-weight-units</note>
      </trans-unit>
      <trans-unit id="5ce2bda884ea801c34a1a6c23627d9a5e08f0a82" datatype="html">
        <source>My Account</source>
        <context-group purpose="location">
          <context context-type="sourcefile">src/app/shared/components/global-footer/global-footer.component.html</context>
          <context context-type="linenumber">25</context>
        </context-group>
        <context-group purpose="location">
          <context context-type="sourcefile">src/app/shared/components/global-footer/global-footer.component.html</context>
          <context context-type="linenumber">30</context>
        </context-group>
        <note priority="1" from="description">shared.my-account</note>
      </trans-unit>
      <trans-unit id="ba4f24bf9bf3dc4db3d6bc1b8b63339295f0b806" datatype="html">
        <source>Sign In</source>
        <context-group purpose="location">
          <context context-type="sourcefile">src/app/shared/components/global-footer/global-footer.component.html</context>
          <context context-type="linenumber">26</context>
        </context-group>
        <context-group purpose="location">
          <context context-type="sourcefile">src/app/shared/components/global-footer/global-footer.component.html</context>
          <context context-type="linenumber">31</context>
        </context-group>
        <note priority="1" from="description">shared.sign-in</note>
      </trans-unit>
      <trans-unit id="1773b1dad3e4b72bca77621985366b9e6a92ae28" datatype="html">
        <source>Explore</source>
        <context-group purpose="location">
          <context context-type="sourcefile">src/app/shared/components/global-footer/global-footer.component.html</context>
          <context context-type="linenumber">41</context>
        </context-group>
        <note priority="1" from="description">footer.explore</note>
      </trans-unit>
      <trans-unit id="52dd0ddd9ab3ea7caafcb4d6ac95e9459ef635f5" datatype="html">
        <source>Connect to our Nodes</source>
        <context-group purpose="location">
          <context context-type="sourcefile">src/app/shared/components/global-footer/global-footer.component.html</context>
          <context context-type="linenumber">46</context>
        </context-group>
        <note priority="1" from="description">footer.connect-to-our-nodes</note>
      </trans-unit>
      <trans-unit id="1cd6dc07ed789f4013d299b031200224977cbb8b" datatype="html">
        <source>API Documentation</source>
        <context-group purpose="location">
          <context context-type="sourcefile">src/app/shared/components/global-footer/global-footer.component.html</context>
          <context context-type="linenumber">47</context>
        </context-group>
        <note priority="1" from="description">footer.api-documentation</note>
      </trans-unit>
      <trans-unit id="04dfb6eb5a67d7fa19fb24f0e50324ea63fd8f08" datatype="html">
        <source>Learn</source>
        <context-group purpose="location">
          <context context-type="sourcefile">src/app/shared/components/global-footer/global-footer.component.html</context>
          <context context-type="linenumber">50</context>
        </context-group>
        <note priority="1" from="description">footer.learn</note>
      </trans-unit>
      <trans-unit id="14f76d294f3ae892e8033d60bb960701cafca66f" datatype="html">
        <source>What is a mempool?</source>
        <context-group purpose="location">
          <context context-type="sourcefile">src/app/shared/components/global-footer/global-footer.component.html</context>
          <context context-type="linenumber">51</context>
        </context-group>
        <note priority="1" from="description">faq.what-is-a-mempool</note>
      </trans-unit>
      <trans-unit id="8ac787087e3eec254d15a4e16492f8877107087b" datatype="html">
        <source>What is a block explorer?</source>
        <context-group purpose="location">
          <context context-type="sourcefile">src/app/shared/components/global-footer/global-footer.component.html</context>
          <context context-type="linenumber">52</context>
        </context-group>
        <note priority="1" from="description">faq.what-is-a-block-exlorer</note>
      </trans-unit>
      <trans-unit id="0ab3729578bb613995fc5c90c4d7aa45588dd2a1" datatype="html">
        <source>What is a mempool explorer?</source>
        <context-group purpose="location">
          <context context-type="sourcefile">src/app/shared/components/global-footer/global-footer.component.html</context>
          <context context-type="linenumber">53</context>
        </context-group>
        <note priority="1" from="description">faq.what-is-a-mempool-exlorer</note>
      </trans-unit>
      <trans-unit id="8fe988a9cb02c11f99631ca85721d34d67fc32ff" datatype="html">
        <source>Why isn&apos;t my transaction confirming?</source>
        <context-group purpose="location">
          <context context-type="sourcefile">src/app/shared/components/global-footer/global-footer.component.html</context>
          <context context-type="linenumber">54</context>
        </context-group>
        <note priority="1" from="description">faq.why-isnt-my-transaction-confirming</note>
      </trans-unit>
      <trans-unit id="03f766a5a2abdbfbdcc2b6135691b9fb1f2ed530" datatype="html">
        <source>More FAQs »</source>
        <context-group purpose="location">
          <context context-type="sourcefile">src/app/shared/components/global-footer/global-footer.component.html</context>
          <context context-type="linenumber">55</context>
        </context-group>
        <note priority="1" from="description">faq.more-faq</note>
      </trans-unit>
      <trans-unit id="7a1c82a943fc99d3080aeffeeb7d21f0726ad8cc" datatype="html">
        <source>Networks</source>
        <context-group purpose="location">
          <context context-type="sourcefile">src/app/shared/components/global-footer/global-footer.component.html</context>
          <context context-type="linenumber">59</context>
        </context-group>
        <note priority="1" from="description">footer.networks</note>
      </trans-unit>
      <trans-unit id="f96488094a57809ea9bfe4a2f2bf91af66a0d0a3" datatype="html">
        <source>Mainnet Explorer</source>
        <context-group purpose="location">
          <context context-type="sourcefile">src/app/shared/components/global-footer/global-footer.component.html</context>
          <context context-type="linenumber">60</context>
        </context-group>
        <note priority="1" from="description">footer.mainnet-explorer</note>
      </trans-unit>
      <trans-unit id="a31347c0f3ec966c373229584cfb7bd6725a0e64" datatype="html">
        <source>Testnet Explorer</source>
        <context-group purpose="location">
          <context context-type="sourcefile">src/app/shared/components/global-footer/global-footer.component.html</context>
          <context context-type="linenumber">61</context>
        </context-group>
        <note priority="1" from="description">footer.testnet-explorer</note>
      </trans-unit>
      <trans-unit id="c9bf4b5d16994e42297cbe174e831a7edd9cfe72" datatype="html">
        <source>Signet Explorer</source>
        <context-group purpose="location">
          <context context-type="sourcefile">src/app/shared/components/global-footer/global-footer.component.html</context>
          <context context-type="linenumber">62</context>
        </context-group>
        <note priority="1" from="description">footer.signet-explorer</note>
      </trans-unit>
      <trans-unit id="c127ef3218deed36fb86af83def0b54846f92252" datatype="html">
        <source>Liquid Testnet Explorer</source>
        <context-group purpose="location">
          <context context-type="sourcefile">src/app/shared/components/global-footer/global-footer.component.html</context>
          <context context-type="linenumber">63</context>
        </context-group>
        <note priority="1" from="description">footer.liquid-testnet-explorer</note>
      </trans-unit>
      <trans-unit id="3c07f1c84d76a9999153e87343fd642852bb6d34" datatype="html">
        <source>Liquid Explorer</source>
        <context-group purpose="location">
          <context context-type="sourcefile">src/app/shared/components/global-footer/global-footer.component.html</context>
          <context context-type="linenumber">64</context>
        </context-group>
        <note priority="1" from="description">footer.liquid-explorer</note>
      </trans-unit>
      <trans-unit id="16e770142bcac84dce7dfb9840d11961ee87ae6c" datatype="html">
        <source>Bisq Explorer</source>
        <context-group purpose="location">
          <context context-type="sourcefile">src/app/shared/components/global-footer/global-footer.component.html</context>
          <context context-type="linenumber">65</context>
        </context-group>
        <note priority="1" from="description">footer.bisq-explorer</note>
      </trans-unit>
      <trans-unit id="fefee13017c2b85143cd131ee253e327a14053a0" datatype="html">
        <source>Tools</source>
        <context-group purpose="location">
          <context context-type="sourcefile">src/app/shared/components/global-footer/global-footer.component.html</context>
          <context context-type="linenumber">69</context>
        </context-group>
        <note priority="1" from="description">footer.tools</note>
      </trans-unit>
      <trans-unit id="8c23995422ac012b80a2369a878b199c39271906" datatype="html">
        <source>Clock (Mined)</source>
        <context-group purpose="location">
          <context context-type="sourcefile">src/app/shared/components/global-footer/global-footer.component.html</context>
          <context context-type="linenumber">71</context>
        </context-group>
        <note priority="1" from="description">footer.clock-mined</note>
      </trans-unit>
      <trans-unit id="9a91783e9c0f790ed49edae730f9156070ed9dd5" datatype="html">
        <source>Legal</source>
        <context-group purpose="location">
          <context context-type="sourcefile">src/app/shared/components/global-footer/global-footer.component.html</context>
          <context context-type="linenumber">76</context>
        </context-group>
        <note priority="1" from="description">footer.legal</note>
      </trans-unit>
      <trans-unit id="94731fb77c18c6d537337dddc3699f67a0587985" datatype="html">
        <source>Terms of Service</source>
        <context-group purpose="location">
          <context context-type="sourcefile">src/app/shared/components/global-footer/global-footer.component.html</context>
          <context context-type="linenumber">77</context>
        </context-group>
        <note priority="1" from="description">Terms of Service</note>
        <note priority="1" from="meaning">shared.terms-of-service</note>
      </trans-unit>
      <trans-unit id="8f3ac0544491bf048120928d39e02a6baeb0b278" datatype="html">
        <source>Privacy Policy</source>
        <context-group purpose="location">
          <context context-type="sourcefile">src/app/shared/components/global-footer/global-footer.component.html</context>
          <context context-type="linenumber">78</context>
        </context-group>
        <note priority="1" from="description">Privacy Policy</note>
        <note priority="1" from="meaning">shared.privacy-policy</note>
      </trans-unit>
      <trans-unit id="6a0a8485405b9b289101e52a46e282342c8dc9e0" datatype="html">
        <source>Trademark Policy</source>
        <context-group purpose="location">
          <context context-type="sourcefile">src/app/shared/components/global-footer/global-footer.component.html</context>
          <context context-type="linenumber">79</context>
        </context-group>
        <note priority="1" from="description">Trademark Policy</note>
        <note priority="1" from="meaning">shared.trademark-policy</note>
      </trans-unit>
      <trans-unit id="64dd13424d9486cf3d680d934987ec685bac0b3d" datatype="html">
        <source>This is a test network. Coins have no value.</source>
        <context-group purpose="location">
          <context context-type="sourcefile">src/app/shared/components/testnet-alert/testnet-alert.component.html</context>
          <context context-type="linenumber">3</context>
        </context-group>
        <note priority="1" from="description">warning-testnet</note>
      </trans-unit>
      <trans-unit id="date-base.year" datatype="html">
        <source><x id="DATE" equiv-text="counter"/> year</source>
        <context-group purpose="location">
          <context context-type="sourcefile">src/app/shared/i18n/dates.ts</context>
          <context context-type="linenumber">3</context>
        </context-group>
      </trans-unit>
      <trans-unit id="date-base.years" datatype="html">
        <source><x id="DATE" equiv-text="counter"/> years</source>
        <context-group purpose="location">
          <context context-type="sourcefile">src/app/shared/i18n/dates.ts</context>
          <context context-type="linenumber">4</context>
        </context-group>
      </trans-unit>
      <trans-unit id="date-base.month" datatype="html">
        <source><x id="DATE" equiv-text="counter"/> month</source>
        <context-group purpose="location">
          <context context-type="sourcefile">src/app/shared/i18n/dates.ts</context>
          <context context-type="linenumber">5</context>
        </context-group>
      </trans-unit>
      <trans-unit id="date-base.months" datatype="html">
        <source><x id="DATE" equiv-text="counter"/> months</source>
        <context-group purpose="location">
          <context context-type="sourcefile">src/app/shared/i18n/dates.ts</context>
          <context context-type="linenumber">6</context>
        </context-group>
      </trans-unit>
      <trans-unit id="date-base.week" datatype="html">
        <source><x id="DATE" equiv-text="counter"/> week</source>
        <context-group purpose="location">
          <context context-type="sourcefile">src/app/shared/i18n/dates.ts</context>
          <context context-type="linenumber">7</context>
        </context-group>
      </trans-unit>
      <trans-unit id="date-base.weeks" datatype="html">
        <source><x id="DATE" equiv-text="counter"/> weeks</source>
        <context-group purpose="location">
          <context context-type="sourcefile">src/app/shared/i18n/dates.ts</context>
          <context context-type="linenumber">8</context>
        </context-group>
      </trans-unit>
      <trans-unit id="date-base.day" datatype="html">
        <source><x id="DATE" equiv-text="counter"/> day</source>
        <context-group purpose="location">
          <context context-type="sourcefile">src/app/shared/i18n/dates.ts</context>
          <context context-type="linenumber">9</context>
        </context-group>
      </trans-unit>
      <trans-unit id="date-base.days" datatype="html">
        <source><x id="DATE" equiv-text="counter"/> days</source>
        <context-group purpose="location">
          <context context-type="sourcefile">src/app/shared/i18n/dates.ts</context>
          <context context-type="linenumber">10</context>
        </context-group>
      </trans-unit>
      <trans-unit id="date-base.hour" datatype="html">
        <source><x id="DATE" equiv-text="counter"/> hour</source>
        <context-group purpose="location">
          <context context-type="sourcefile">src/app/shared/i18n/dates.ts</context>
          <context context-type="linenumber">11</context>
        </context-group>
      </trans-unit>
      <trans-unit id="date-base.hours" datatype="html">
        <source><x id="DATE" equiv-text="counter"/> hours</source>
        <context-group purpose="location">
          <context context-type="sourcefile">src/app/shared/i18n/dates.ts</context>
          <context context-type="linenumber">12</context>
        </context-group>
      </trans-unit>
      <trans-unit id="date-base.minute" datatype="html">
        <source><x id="DATE" equiv-text="counter"/> minute</source>
        <context-group purpose="location">
          <context context-type="sourcefile">src/app/shared/i18n/dates.ts</context>
          <context context-type="linenumber">13</context>
        </context-group>
      </trans-unit>
      <trans-unit id="date-base.minutes" datatype="html">
        <source><x id="DATE" equiv-text="counter"/> minutes</source>
        <context-group purpose="location">
          <context context-type="sourcefile">src/app/shared/i18n/dates.ts</context>
          <context context-type="linenumber">14</context>
        </context-group>
      </trans-unit>
      <trans-unit id="date-base.second" datatype="html">
        <source><x id="DATE" equiv-text="counter"/> second</source>
        <context-group purpose="location">
          <context context-type="sourcefile">src/app/shared/i18n/dates.ts</context>
          <context context-type="linenumber">15</context>
        </context-group>
      </trans-unit>
      <trans-unit id="date-base.seconds" datatype="html">
        <source><x id="DATE" equiv-text="counter"/> seconds</source>
        <context-group purpose="location">
          <context context-type="sourcefile">src/app/shared/i18n/dates.ts</context>
          <context context-type="linenumber">16</context>
        </context-group>
      </trans-unit>
      <trans-unit id="2799825781368047816" datatype="html">
        <source>Transaction fee</source>
        <context-group purpose="location">
          <context context-type="sourcefile">src/app/shared/pipes/scriptpubkey-type-pipe/scriptpubkey-type.pipe.ts</context>
          <context context-type="linenumber">11</context>
        </context-group>
      </trans-unit>
    </body>
  </file>
</xliff><|MERGE_RESOLUTION|>--- conflicted
+++ resolved
@@ -1049,59 +1049,6 @@
         </context-group>
         <note priority="1" from="description">shared.transaction</note>
       </trans-unit>
-<<<<<<< HEAD
-      <trans-unit id="8e623d3cfecb7c560c114390db53c1f430ffd0de" datatype="html">
-        <source><x id="INTERPOLATION" equiv-text="confirmation&lt;/ng-template&gt;
-          &lt;ng-template #confirmationPlural let-i i18n=&quot;shared.confirmation-count.plural|Transaction plural confir"/> confirmation</source>
-        <context-group purpose="location">
-          <context context-type="sourcefile">src/app/bisq/bisq-transaction/bisq-transaction.component.html</context>
-          <context context-type="linenumber">20,21</context>
-        </context-group>
-        <context-group purpose="location">
-          <context context-type="sourcefile">src/app/bisq/bisq-transfers/bisq-transfers.component.html</context>
-          <context context-type="linenumber">75,76</context>
-        </context-group>
-        <context-group purpose="location">
-          <context context-type="sourcefile">src/app/components/transaction/transaction.component.html</context>
-          <context context-type="linenumber">31,32</context>
-        </context-group>
-        <context-group purpose="location">
-          <context context-type="sourcefile">src/app/components/transactions-list/transactions-list.component.html</context>
-          <context context-type="linenumber">296,297</context>
-        </context-group>
-        <note priority="1" from="description">Transaction singular confirmation count</note>
-        <note priority="1" from="meaning">shared.confirmation-count.singular</note>
-      </trans-unit>
-      <trans-unit id="bc5b0a2631f0b7bc71aaec6aa6f01af21f9a80d4" datatype="html">
-        <source><x id="INTERPOLATION" equiv-text="confirmations&lt;/ng-template&gt;
-        &lt;/button&gt;
-      &lt;/div&gt;
-    &lt;/div&gt;
-
-      &lt;div class=&quot;clearfix&quot;&gt;&lt;/div&gt;
-
-      &lt;div class=&quot;box tran"/> confirmations</source>
-        <context-group purpose="location">
-          <context context-type="sourcefile">src/app/bisq/bisq-transaction/bisq-transaction.component.html</context>
-          <context context-type="linenumber">21,22</context>
-        </context-group>
-        <context-group purpose="location">
-          <context context-type="sourcefile">src/app/bisq/bisq-transfers/bisq-transfers.component.html</context>
-          <context context-type="linenumber">76,77</context>
-        </context-group>
-        <context-group purpose="location">
-          <context context-type="sourcefile">src/app/components/transaction/transaction.component.html</context>
-          <context context-type="linenumber">32,33</context>
-        </context-group>
-        <context-group purpose="location">
-          <context context-type="sourcefile">src/app/components/transactions-list/transactions-list.component.html</context>
-          <context context-type="linenumber">297,298</context>
-        </context-group>
-        <note priority="1" from="description">Transaction plural confirmation count</note>
-        <note priority="1" from="meaning">shared.confirmation-count.plural</note>
-      </trans-unit>
-=======
->>>>>>> 91fad7ff
       <trans-unit id="0d6ed649666c5cdcf12be0216d82051bba3614b0" datatype="html">
         <source>Included in block</source>
         <context-group purpose="location">
@@ -4720,13 +4667,6 @@
           <context context-type="sourcefile">src/app/shared/components/global-footer/global-footer.component.html</context>
           <context context-type="linenumber">11</context>
         </context-group>
-<<<<<<< HEAD
-        <note priority="1" from="description">mining.rewards-per-tx</note>
-      </trans-unit>
-      <trans-unit id="7deec1c1520f06170e1f8e8ddfbe4532312f638f" datatype="html">
-        <source>See what's inscribed next!</source>
-=======
->>>>>>> 91fad7ff
         <context-group purpose="location">
           <context context-type="sourcefile">src/app/shared/components/global-footer/global-footer.component.html</context>
           <context context-type="linenumber">34</context>
